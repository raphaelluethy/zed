use crate::{
    assistant_settings::{AssistantDockPosition, AssistantSettings, OpenAIModel},
    codegen::{self, Codegen, CodegenKind},
    prompts::generate_content_prompt,
    MessageId, MessageMetadata, MessageStatus, Role, SavedConversation, SavedConversationMetadata,
    SavedMessage,
};
use ai::completion::{
    stream_completion, OpenAICompletionProvider, OpenAIRequest, RequestMessage, OPENAI_API_URL,
};
use anyhow::{anyhow, Result};
use chrono::{DateTime, Local};
use client::{telemetry::AssistantKind, ClickhouseEvent, TelemetrySettings};
use collections::{hash_map, HashMap, HashSet, VecDeque};
use editor::{
    display_map::{
        BlockContext, BlockDisposition, BlockId, BlockProperties, BlockStyle, ToDisplayPoint,
    },
    scroll::autoscroll::{Autoscroll, AutoscrollStrategy},
    Anchor, Editor, MoveDown, MoveUp, MultiBufferSnapshot, ToOffset, ToPoint,
};
use fs::Fs;
use futures::StreamExt;
use gpui::{
    actions,
    elements::{
        ChildView, Component, Empty, Flex, Label, MouseEventHandler, ParentElement, SafeStylable,
        Stack, Svg, Text, UniformList, UniformListState,
    },
    fonts::HighlightStyle,
    geometry::vector::{vec2f, Vector2F},
    platform::{CursorStyle, MouseButton, PromptLevel},
    Action, AnyElement, AppContext, AsyncAppContext, ClipboardItem, Element, Entity, ModelContext,
    ModelHandle, SizeConstraint, Subscription, Task, View, ViewContext, ViewHandle,
    WeakModelHandle, WeakViewHandle, WindowContext,
};
use language::{language_settings::SoftWrap, Buffer, LanguageRegistry, ToOffset as _};
use project::Project;
use search::BufferSearchBar;
use semantic_index::{SemanticIndex, SemanticIndexStatus};
use settings::SettingsStore;
use std::{
    cell::{Cell, RefCell},
    cmp, env,
    fmt::Write,
    iter,
    ops::Range,
    path::{Path, PathBuf},
    rc::Rc,
    sync::Arc,
    time::{Duration, Instant},
};
use theme::{
    components::{action_button::Button, ComponentExt},
    AssistantStyle,
};
use util::{paths::CONVERSATIONS_DIR, post_inc, ResultExt, TryFutureExt};
use uuid::Uuid;
use workspace::{
    dock::{DockPosition, Panel},
    searchable::Direction,
    Save, Toast, ToggleZoom, Toolbar, Workspace,
};

actions!(
    assistant,
    [
        NewConversation,
        Assist,
        Split,
        CycleMessageRole,
        QuoteSelection,
        ToggleFocus,
        ResetKey,
        InlineAssist,
        ToggleIncludeConversation,
        ToggleRetrieveContext,
    ]
);

pub fn init(cx: &mut AppContext) {
    settings::register::<AssistantSettings>(cx);
    cx.add_action(
        |this: &mut AssistantPanel,
         _: &workspace::NewFile,
         cx: &mut ViewContext<AssistantPanel>| {
            this.new_conversation(cx);
        },
    );
    cx.add_action(ConversationEditor::assist);
    cx.capture_action(ConversationEditor::cancel_last_assist);
    cx.capture_action(ConversationEditor::save);
    cx.add_action(ConversationEditor::quote_selection);
    cx.capture_action(ConversationEditor::copy);
    cx.add_action(ConversationEditor::split);
    cx.capture_action(ConversationEditor::cycle_message_role);
    cx.add_action(AssistantPanel::save_api_key);
    cx.add_action(AssistantPanel::reset_api_key);
    cx.add_action(AssistantPanel::toggle_zoom);
    cx.add_action(AssistantPanel::deploy);
    cx.add_action(AssistantPanel::select_next_match);
    cx.add_action(AssistantPanel::select_prev_match);
    cx.add_action(AssistantPanel::handle_editor_cancel);
    cx.add_action(
        |workspace: &mut Workspace, _: &ToggleFocus, cx: &mut ViewContext<Workspace>| {
            workspace.toggle_panel_focus::<AssistantPanel>(cx);
        },
    );
    cx.add_action(AssistantPanel::inline_assist);
    cx.add_action(AssistantPanel::cancel_last_inline_assist);
    cx.add_action(InlineAssistant::confirm);
    cx.add_action(InlineAssistant::cancel);
    cx.add_action(InlineAssistant::toggle_include_conversation);
    cx.add_action(InlineAssistant::toggle_retrieve_context);
    cx.add_action(InlineAssistant::move_up);
    cx.add_action(InlineAssistant::move_down);
}

#[derive(Debug)]
pub enum AssistantPanelEvent {
    ZoomIn,
    ZoomOut,
    Focus,
    Close,
    DockPositionChanged,
}

pub struct AssistantPanel {
    workspace: WeakViewHandle<Workspace>,
    width: Option<f32>,
    height: Option<f32>,
    active_editor_index: Option<usize>,
    prev_active_editor_index: Option<usize>,
    editors: Vec<ViewHandle<ConversationEditor>>,
    saved_conversations: Vec<SavedConversationMetadata>,
    saved_conversations_list_state: UniformListState,
    zoomed: bool,
    has_focus: bool,
    toolbar: ViewHandle<Toolbar>,
    api_key: Rc<RefCell<Option<String>>>,
    api_key_editor: Option<ViewHandle<Editor>>,
    has_read_credentials: bool,
    languages: Arc<LanguageRegistry>,
    fs: Arc<dyn Fs>,
    subscriptions: Vec<Subscription>,
    next_inline_assist_id: usize,
    pending_inline_assists: HashMap<usize, PendingInlineAssist>,
    pending_inline_assist_ids_by_editor: HashMap<WeakViewHandle<Editor>, Vec<usize>>,
    include_conversation_in_next_inline_assist: bool,
    inline_prompt_history: VecDeque<String>,
    _watch_saved_conversations: Task<Result<()>>,
    semantic_index: Option<ModelHandle<SemanticIndex>>,
    retrieve_context_in_next_inline_assist: bool,
}

impl AssistantPanel {
    const INLINE_PROMPT_HISTORY_MAX_LEN: usize = 20;

    pub fn load(
        workspace: WeakViewHandle<Workspace>,
        cx: AsyncAppContext,
    ) -> Task<Result<ViewHandle<Self>>> {
        cx.spawn(|mut cx| async move {
            let fs = workspace.read_with(&cx, |workspace, _| workspace.app_state().fs.clone())?;
            let saved_conversations = SavedConversationMetadata::list(fs.clone())
                .await
                .log_err()
                .unwrap_or_default();

            // TODO: deserialize state.
            let workspace_handle = workspace.clone();
            workspace.update(&mut cx, |workspace, cx| {
                cx.add_view::<Self, _>(|cx| {
                    const CONVERSATION_WATCH_DURATION: Duration = Duration::from_millis(100);
                    let _watch_saved_conversations = cx.spawn(move |this, mut cx| async move {
                        let mut events = fs
                            .watch(&CONVERSATIONS_DIR, CONVERSATION_WATCH_DURATION)
                            .await;
                        while events.next().await.is_some() {
                            let saved_conversations = SavedConversationMetadata::list(fs.clone())
                                .await
                                .log_err()
                                .unwrap_or_default();
                            this.update(&mut cx, |this, cx| {
                                this.saved_conversations = saved_conversations;
                                cx.notify();
                            })
                            .ok();
                        }

                        anyhow::Ok(())
                    });

                    let toolbar = cx.add_view(|cx| {
                        let mut toolbar = Toolbar::new();
                        toolbar.set_can_navigate(false, cx);
                        toolbar.add_item(cx.add_view(|cx| BufferSearchBar::new(cx)), cx);
                        toolbar
                    });

                    let semantic_index = SemanticIndex::global(cx);

                    let mut this = Self {
                        workspace: workspace_handle,
                        active_editor_index: Default::default(),
                        prev_active_editor_index: Default::default(),
                        editors: Default::default(),
                        saved_conversations,
                        saved_conversations_list_state: Default::default(),
                        zoomed: false,
                        has_focus: false,
                        toolbar,
                        api_key: Rc::new(RefCell::new(None)),
                        api_key_editor: None,
                        has_read_credentials: false,
                        languages: workspace.app_state().languages.clone(),
                        fs: workspace.app_state().fs.clone(),
                        width: None,
                        height: None,
                        subscriptions: Default::default(),
                        next_inline_assist_id: 0,
                        pending_inline_assists: Default::default(),
                        pending_inline_assist_ids_by_editor: Default::default(),
                        include_conversation_in_next_inline_assist: false,
                        inline_prompt_history: Default::default(),
                        _watch_saved_conversations,
                        semantic_index,
                        retrieve_context_in_next_inline_assist: false,
                    };

                    let mut old_dock_position = this.position(cx);
                    this.subscriptions =
                        vec![cx.observe_global::<SettingsStore, _>(move |this, cx| {
                            let new_dock_position = this.position(cx);
                            if new_dock_position != old_dock_position {
                                old_dock_position = new_dock_position;
                                cx.emit(AssistantPanelEvent::DockPositionChanged);
                            }
                            cx.notify();
                        })];

                    this
                })
            })
        })
    }

    pub fn inline_assist(
        workspace: &mut Workspace,
        _: &InlineAssist,
        cx: &mut ViewContext<Workspace>,
    ) {
        let this = if let Some(this) = workspace.panel::<AssistantPanel>(cx) {
            if this
                .update(cx, |assistant, cx| assistant.load_api_key(cx))
                .is_some()
            {
                this
            } else {
                workspace.focus_panel::<AssistantPanel>(cx);
                return;
            }
        } else {
            return;
        };

        let active_editor = if let Some(active_editor) = workspace
            .active_item(cx)
            .and_then(|item| item.act_as::<Editor>(cx))
        {
            active_editor
        } else {
            return;
        };

        let project = workspace.project();

        this.update(cx, |assistant, cx| {
            assistant.new_inline_assist(&active_editor, cx, project)
        });
    }

    fn new_inline_assist(
        &mut self,
        editor: &ViewHandle<Editor>,
        cx: &mut ViewContext<Self>,
        project: &ModelHandle<Project>,
    ) {
        let api_key = if let Some(api_key) = self.api_key.borrow().clone() {
            api_key
        } else {
            return;
        };

        let selection = editor.read(cx).selections.newest_anchor().clone();
        if selection.start.excerpt_id() != selection.end.excerpt_id() {
            return;
        }
        let snapshot = editor.read(cx).buffer().read(cx).snapshot(cx);

        // Extend the selection to the start and the end of the line.
        let mut point_selection = selection.map(|selection| selection.to_point(&snapshot));
        if point_selection.end > point_selection.start {
            point_selection.start.column = 0;
            // If the selection ends at the start of the line, we don't want to include it.
            if point_selection.end.column == 0 {
                point_selection.end.row -= 1;
            }
            point_selection.end.column = snapshot.line_len(point_selection.end.row);
        }

        let codegen_kind = if point_selection.start == point_selection.end {
            CodegenKind::Generate {
                position: snapshot.anchor_after(point_selection.start),
            }
        } else {
            CodegenKind::Transform {
                range: snapshot.anchor_before(point_selection.start)
                    ..snapshot.anchor_after(point_selection.end),
            }
        };

        let inline_assist_id = post_inc(&mut self.next_inline_assist_id);
        let provider = Arc::new(OpenAICompletionProvider::new(
            api_key,
            cx.background().clone(),
        ));

        let codegen = cx.add_model(|cx| {
            Codegen::new(editor.read(cx).buffer().clone(), codegen_kind, provider, cx)
        });

        if let Some(semantic_index) = self.semantic_index.clone() {
            let project = project.clone();
            cx.spawn(|_, mut cx| async move {
                let previously_indexed = semantic_index
                    .update(&mut cx, |index, cx| {
                        index.project_previously_indexed(&project, cx)
                    })
                    .await
                    .unwrap_or(false);
                if previously_indexed {
                    let _ = semantic_index
                        .update(&mut cx, |index, cx| {
                            index.index_project(project.clone(), cx)
                        })
                        .await;
                }
                anyhow::Ok(())
            })
            .detach_and_log_err(cx);
        }

        let measurements = Rc::new(Cell::new(BlockMeasurements::default()));
        let inline_assistant = cx.add_view(|cx| {
            let assistant = InlineAssistant::new(
                inline_assist_id,
                measurements.clone(),
                self.include_conversation_in_next_inline_assist,
                self.inline_prompt_history.clone(),
                codegen.clone(),
                self.workspace.clone(),
                cx,
                self.retrieve_context_in_next_inline_assist,
                self.semantic_index.clone(),
                project.clone(),
            );
            cx.focus_self();
            assistant
        });
        let block_id = editor.update(cx, |editor, cx| {
            editor.change_selections(None, cx, |selections| {
                selections.select_anchor_ranges([selection.head()..selection.head()])
            });
            editor.insert_blocks(
                [BlockProperties {
                    style: BlockStyle::Flex,
                    position: snapshot.anchor_before(point_selection.head()),
                    height: 2,
                    render: Arc::new({
                        let inline_assistant = inline_assistant.clone();
                        move |cx: &mut BlockContext| {
                            measurements.set(BlockMeasurements {
                                anchor_x: cx.anchor_x,
                                gutter_width: cx.gutter_width,
                            });
                            ChildView::new(&inline_assistant, cx).into_any()
                        }
                    }),
                    disposition: if selection.reversed {
                        BlockDisposition::Above
                    } else {
                        BlockDisposition::Below
                    },
                }],
                Some(Autoscroll::Strategy(AutoscrollStrategy::Newest)),
                cx,
            )[0]
        });

        self.pending_inline_assists.insert(
            inline_assist_id,
            PendingInlineAssist {
                editor: editor.downgrade(),
                inline_assistant: Some((block_id, inline_assistant.clone())),
                codegen: codegen.clone(),
                project: project.downgrade(),
                _subscriptions: vec![
                    cx.subscribe(&inline_assistant, Self::handle_inline_assistant_event),
                    cx.subscribe(editor, {
                        let inline_assistant = inline_assistant.downgrade();
                        move |_, editor, event, cx| {
                            if let Some(inline_assistant) = inline_assistant.upgrade(cx) {
                                if let editor::Event::SelectionsChanged { local } = event {
                                    if *local && inline_assistant.read(cx).has_focus {
                                        cx.focus(&editor);
                                    }
                                }
                            }
                        }
                    }),
                    cx.observe(&codegen, {
                        let editor = editor.downgrade();
                        move |this, _, cx| {
                            if let Some(editor) = editor.upgrade(cx) {
                                this.update_highlights_for_editor(&editor, cx);
                            }
                        }
                    }),
                    cx.subscribe(&codegen, move |this, codegen, event, cx| match event {
                        codegen::Event::Undone => {
                            this.finish_inline_assist(inline_assist_id, false, cx)
                        }
                        codegen::Event::Finished => {
                            let pending_assist = if let Some(pending_assist) =
                                this.pending_inline_assists.get(&inline_assist_id)
                            {
                                pending_assist
                            } else {
                                return;
                            };

                            let error = codegen
                                .read(cx)
                                .error()
                                .map(|error| format!("Inline assistant error: {}", error));
                            if let Some(error) = error {
                                if pending_assist.inline_assistant.is_none() {
                                    if let Some(workspace) = this.workspace.upgrade(cx) {
                                        workspace.update(cx, |workspace, cx| {
                                            workspace.show_toast(
                                                Toast::new(inline_assist_id, error),
                                                cx,
                                            );
                                        })
                                    }

                                    this.finish_inline_assist(inline_assist_id, false, cx);
                                }
                            } else {
                                this.finish_inline_assist(inline_assist_id, false, cx);
                            }
                        }
                    }),
                ],
            },
        );
        self.pending_inline_assist_ids_by_editor
            .entry(editor.downgrade())
            .or_default()
            .push(inline_assist_id);
        self.update_highlights_for_editor(&editor, cx);
    }

    fn handle_inline_assistant_event(
        &mut self,
        inline_assistant: ViewHandle<InlineAssistant>,
        event: &InlineAssistantEvent,
        cx: &mut ViewContext<Self>,
    ) {
        let assist_id = inline_assistant.read(cx).id;
        match event {
            InlineAssistantEvent::Confirmed {
                prompt,
                include_conversation,
                retrieve_context,
            } => {
                self.confirm_inline_assist(
                    assist_id,
                    prompt,
                    *include_conversation,
                    cx,
                    *retrieve_context,
                );
            }
            InlineAssistantEvent::Canceled => {
                self.finish_inline_assist(assist_id, true, cx);
            }
            InlineAssistantEvent::Dismissed => {
                self.hide_inline_assist(assist_id, cx);
            }
            InlineAssistantEvent::IncludeConversationToggled {
                include_conversation,
            } => {
                self.include_conversation_in_next_inline_assist = *include_conversation;
            }
            InlineAssistantEvent::RetrieveContextToggled { retrieve_context } => {
                self.retrieve_context_in_next_inline_assist = *retrieve_context
            }
        }
    }

    fn cancel_last_inline_assist(
        workspace: &mut Workspace,
        _: &editor::Cancel,
        cx: &mut ViewContext<Workspace>,
    ) {
        if let Some(panel) = workspace.panel::<AssistantPanel>(cx) {
            if let Some(editor) = workspace
                .active_item(cx)
                .and_then(|item| item.downcast::<Editor>())
            {
                let handled = panel.update(cx, |panel, cx| {
                    if let Some(assist_id) = panel
                        .pending_inline_assist_ids_by_editor
                        .get(&editor.downgrade())
                        .and_then(|assist_ids| assist_ids.last().copied())
                    {
                        panel.finish_inline_assist(assist_id, true, cx);
                        true
                    } else {
                        false
                    }
                });
                if handled {
                    return;
                }
            }
        }

        cx.propagate_action();
    }

    fn finish_inline_assist(&mut self, assist_id: usize, undo: bool, cx: &mut ViewContext<Self>) {
        self.hide_inline_assist(assist_id, cx);

        if let Some(pending_assist) = self.pending_inline_assists.remove(&assist_id) {
            if let hash_map::Entry::Occupied(mut entry) = self
                .pending_inline_assist_ids_by_editor
                .entry(pending_assist.editor)
            {
                entry.get_mut().retain(|id| *id != assist_id);
                if entry.get().is_empty() {
                    entry.remove();
                }
            }

            if let Some(editor) = pending_assist.editor.upgrade(cx) {
                self.update_highlights_for_editor(&editor, cx);

                if undo {
                    pending_assist
                        .codegen
                        .update(cx, |codegen, cx| codegen.undo(cx));
                }
            }
        }
    }

    fn hide_inline_assist(&mut self, assist_id: usize, cx: &mut ViewContext<Self>) {
        if let Some(pending_assist) = self.pending_inline_assists.get_mut(&assist_id) {
            if let Some(editor) = pending_assist.editor.upgrade(cx) {
                if let Some((block_id, _)) = pending_assist.inline_assistant.take() {
                    editor.update(cx, |editor, cx| {
                        editor.remove_blocks(HashSet::from_iter([block_id]), None, cx);
                    });
                }
            }
        }
    }

    fn confirm_inline_assist(
        &mut self,
        inline_assist_id: usize,
        user_prompt: &str,
        include_conversation: bool,
        cx: &mut ViewContext<Self>,
        retrieve_context: bool,
    ) {
        let conversation = if include_conversation {
            self.active_editor()
                .map(|editor| editor.read(cx).conversation.clone())
        } else {
            None
        };

        let pending_assist =
            if let Some(pending_assist) = self.pending_inline_assists.get_mut(&inline_assist_id) {
                pending_assist
            } else {
                return;
            };

        let editor = if let Some(editor) = pending_assist.editor.upgrade(cx) {
            editor
        } else {
            return;
        };

        let project = pending_assist.project.clone();

        self.inline_prompt_history
            .retain(|prompt| prompt != user_prompt);
        self.inline_prompt_history.push_back(user_prompt.into());
        if self.inline_prompt_history.len() > Self::INLINE_PROMPT_HISTORY_MAX_LEN {
            self.inline_prompt_history.pop_front();
        }

        let codegen = pending_assist.codegen.clone();
        let snapshot = editor.read(cx).buffer().read(cx).snapshot(cx);
        let range = codegen.read(cx).range();
        let start = snapshot.point_to_buffer_offset(range.start);
        let end = snapshot.point_to_buffer_offset(range.end);
        let (buffer, range) = if let Some((start, end)) = start.zip(end) {
            let (start_buffer, start_buffer_offset) = start;
            let (end_buffer, end_buffer_offset) = end;
            if start_buffer.remote_id() == end_buffer.remote_id() {
                (start_buffer.clone(), start_buffer_offset..end_buffer_offset)
            } else {
                self.finish_inline_assist(inline_assist_id, false, cx);
                return;
            }
        } else {
            self.finish_inline_assist(inline_assist_id, false, cx);
            return;
        };

        let language = buffer.language_at(range.start);
        let language_name = if let Some(language) = language.as_ref() {
            if Arc::ptr_eq(language, &language::PLAIN_TEXT) {
                None
            } else {
                Some(language.name())
            }
        } else {
            None
        };

        let codegen_kind = codegen.read(cx).kind().clone();
        let user_prompt = user_prompt.to_string();

<<<<<<< HEAD
        let snippets = if retrieve_context {
            let Some(project) = project.upgrade(cx) else {
                return;
            };

            let search_results = if let Some(semantic_index) = self.semantic_index.clone() {
                let search_results = semantic_index.update(cx, |this, cx| {
                    this.search_project(project, user_prompt.to_string(), 10, vec![], vec![], cx)
                });

                cx.background()
                    .spawn(async move { search_results.await.unwrap_or_default() })
            } else {
                Task::ready(Vec::new())
            };

            let snippets = cx.spawn(|_, cx| async move {
                let mut snippets = Vec::new();
                for result in search_results.await {
                    snippets.push(result.buffer.read_with(&cx, |buffer, _| {
                        buffer
                            .snapshot()
                            .text_for_range(result.range)
                            .collect::<String>()
                    }));
                }
                snippets
            });
            snippets
        } else {
            Task::ready(Vec::new())
        };

        let mut model = settings::get::<AssistantSettings>(cx)
            .default_open_ai_model
            .clone();
        let model_name = model.full_name();

        let prompt = cx.background().spawn(async move {
            let snippets = snippets.await;

            let language_name = language_name.as_deref();
            generate_content_prompt(
                user_prompt,
                language_name,
                &buffer,
                range,
                codegen_kind,
                snippets,
                model_name,
            )
        });

=======
>>>>>>> cc335db9
        let mut messages = Vec::new();
        if let Some(conversation) = conversation {
            let conversation = conversation.read(cx);
            let buffer = conversation.buffer.read(cx);
            messages.extend(
                conversation
                    .messages(cx)
                    .map(|message| message.to_open_ai_message(buffer)),
            );
            model = conversation.model.clone();
        }

        let prompt = cx.background().spawn(async move {
            let language_name = language_name.as_deref();
            generate_content_prompt(user_prompt, language_name, &buffer, range, codegen_kind)
        });

        cx.spawn(|_, mut cx| async move {
            let prompt = prompt.await;

            messages.push(RequestMessage {
                role: Role::User,
                content: prompt,
            });
            let request = OpenAIRequest {
                model: model.full_name().into(),
                messages,
                stream: true,
            };
            codegen.update(&mut cx, |codegen, cx| codegen.start(request, cx));
        })
        .detach();
    }

    fn update_highlights_for_editor(
        &self,
        editor: &ViewHandle<Editor>,
        cx: &mut ViewContext<Self>,
    ) {
        let mut background_ranges = Vec::new();
        let mut foreground_ranges = Vec::new();
        let empty_inline_assist_ids = Vec::new();
        let inline_assist_ids = self
            .pending_inline_assist_ids_by_editor
            .get(&editor.downgrade())
            .unwrap_or(&empty_inline_assist_ids);

        for inline_assist_id in inline_assist_ids {
            if let Some(pending_assist) = self.pending_inline_assists.get(inline_assist_id) {
                let codegen = pending_assist.codegen.read(cx);
                background_ranges.push(codegen.range());
                foreground_ranges.extend(codegen.last_equal_ranges().iter().cloned());
            }
        }

        let snapshot = editor.read(cx).buffer().read(cx).snapshot(cx);
        merge_ranges(&mut background_ranges, &snapshot);
        merge_ranges(&mut foreground_ranges, &snapshot);
        editor.update(cx, |editor, cx| {
            if background_ranges.is_empty() {
                editor.clear_background_highlights::<PendingInlineAssist>(cx);
            } else {
                editor.highlight_background::<PendingInlineAssist>(
                    background_ranges,
                    |theme| theme.assistant.inline.pending_edit_background,
                    cx,
                );
            }

            if foreground_ranges.is_empty() {
                editor.clear_highlights::<PendingInlineAssist>(cx);
            } else {
                editor.highlight_text::<PendingInlineAssist>(
                    foreground_ranges,
                    HighlightStyle {
                        fade_out: Some(0.6),
                        ..Default::default()
                    },
                    cx,
                );
            }
        });
    }

    fn new_conversation(&mut self, cx: &mut ViewContext<Self>) -> ViewHandle<ConversationEditor> {
        let editor = cx.add_view(|cx| {
            ConversationEditor::new(
                self.api_key.clone(),
                self.languages.clone(),
                self.fs.clone(),
                self.workspace.clone(),
                cx,
            )
        });
        self.add_conversation(editor.clone(), cx);
        editor
    }

    fn add_conversation(
        &mut self,
        editor: ViewHandle<ConversationEditor>,
        cx: &mut ViewContext<Self>,
    ) {
        self.subscriptions
            .push(cx.subscribe(&editor, Self::handle_conversation_editor_event));

        let conversation = editor.read(cx).conversation.clone();
        self.subscriptions
            .push(cx.observe(&conversation, |_, _, cx| cx.notify()));

        let index = self.editors.len();
        self.editors.push(editor);
        self.set_active_editor_index(Some(index), cx);
    }

    fn set_active_editor_index(&mut self, index: Option<usize>, cx: &mut ViewContext<Self>) {
        self.prev_active_editor_index = self.active_editor_index;
        self.active_editor_index = index;
        if let Some(editor) = self.active_editor() {
            let editor = editor.read(cx).editor.clone();
            self.toolbar.update(cx, |toolbar, cx| {
                toolbar.set_active_item(Some(&editor), cx);
            });
            if self.has_focus(cx) {
                cx.focus(&editor);
            }
        } else {
            self.toolbar.update(cx, |toolbar, cx| {
                toolbar.set_active_item(None, cx);
            });
        }

        cx.notify();
    }

    fn handle_conversation_editor_event(
        &mut self,
        _: ViewHandle<ConversationEditor>,
        event: &ConversationEditorEvent,
        cx: &mut ViewContext<Self>,
    ) {
        match event {
            ConversationEditorEvent::TabContentChanged => cx.notify(),
        }
    }

    fn save_api_key(&mut self, _: &menu::Confirm, cx: &mut ViewContext<Self>) {
        if let Some(api_key) = self
            .api_key_editor
            .as_ref()
            .map(|editor| editor.read(cx).text(cx))
        {
            if !api_key.is_empty() {
                cx.platform()
                    .write_credentials(OPENAI_API_URL, "Bearer", api_key.as_bytes())
                    .log_err();
                *self.api_key.borrow_mut() = Some(api_key);
                self.api_key_editor.take();
                cx.focus_self();
                cx.notify();
            }
        } else {
            cx.propagate_action();
        }
    }

    fn reset_api_key(&mut self, _: &ResetKey, cx: &mut ViewContext<Self>) {
        cx.platform().delete_credentials(OPENAI_API_URL).log_err();
        self.api_key.take();
        self.api_key_editor = Some(build_api_key_editor(cx));
        cx.focus_self();
        cx.notify();
    }

    fn toggle_zoom(&mut self, _: &workspace::ToggleZoom, cx: &mut ViewContext<Self>) {
        if self.zoomed {
            cx.emit(AssistantPanelEvent::ZoomOut)
        } else {
            cx.emit(AssistantPanelEvent::ZoomIn)
        }
    }

    fn deploy(&mut self, action: &search::buffer_search::Deploy, cx: &mut ViewContext<Self>) {
        let mut propagate_action = true;
        if let Some(search_bar) = self.toolbar.read(cx).item_of_type::<BufferSearchBar>() {
            search_bar.update(cx, |search_bar, cx| {
                if search_bar.show(cx) {
                    search_bar.search_suggested(cx);
                    if action.focus {
                        search_bar.select_query(cx);
                        cx.focus_self();
                    }
                    propagate_action = false
                }
            });
        }
        if propagate_action {
            cx.propagate_action();
        }
    }

    fn handle_editor_cancel(&mut self, _: &editor::Cancel, cx: &mut ViewContext<Self>) {
        if let Some(search_bar) = self.toolbar.read(cx).item_of_type::<BufferSearchBar>() {
            if !search_bar.read(cx).is_dismissed() {
                search_bar.update(cx, |search_bar, cx| {
                    search_bar.dismiss(&Default::default(), cx)
                });
                return;
            }
        }
        cx.propagate_action();
    }

    fn select_next_match(&mut self, _: &search::SelectNextMatch, cx: &mut ViewContext<Self>) {
        if let Some(search_bar) = self.toolbar.read(cx).item_of_type::<BufferSearchBar>() {
            search_bar.update(cx, |bar, cx| bar.select_match(Direction::Next, 1, cx));
        }
    }

    fn select_prev_match(&mut self, _: &search::SelectPrevMatch, cx: &mut ViewContext<Self>) {
        if let Some(search_bar) = self.toolbar.read(cx).item_of_type::<BufferSearchBar>() {
            search_bar.update(cx, |bar, cx| bar.select_match(Direction::Prev, 1, cx));
        }
    }

    fn active_editor(&self) -> Option<&ViewHandle<ConversationEditor>> {
        self.editors.get(self.active_editor_index?)
    }

    fn render_hamburger_button(cx: &mut ViewContext<Self>) -> impl Element<Self> {
        enum History {}
        let theme = theme::current(cx);
        let tooltip_style = theme::current(cx).tooltip.clone();
        MouseEventHandler::new::<History, _>(0, cx, |state, _| {
            let style = theme.assistant.hamburger_button.style_for(state);
            Svg::for_style(style.icon.clone())
                .contained()
                .with_style(style.container)
        })
        .with_cursor_style(CursorStyle::PointingHand)
        .on_click(MouseButton::Left, |_, this: &mut Self, cx| {
            if this.active_editor().is_some() {
                this.set_active_editor_index(None, cx);
            } else {
                this.set_active_editor_index(this.prev_active_editor_index, cx);
            }
        })
        .with_tooltip::<History>(1, "History", None, tooltip_style, cx)
    }

    fn render_editor_tools(&self, cx: &mut ViewContext<Self>) -> Vec<AnyElement<Self>> {
        if self.active_editor().is_some() {
            vec![
                Self::render_split_button(cx).into_any(),
                Self::render_quote_button(cx).into_any(),
                Self::render_assist_button(cx).into_any(),
            ]
        } else {
            Default::default()
        }
    }

    fn render_split_button(cx: &mut ViewContext<Self>) -> impl Element<Self> {
        let theme = theme::current(cx);
        let tooltip_style = theme::current(cx).tooltip.clone();
        MouseEventHandler::new::<Split, _>(0, cx, |state, _| {
            let style = theme.assistant.split_button.style_for(state);
            Svg::for_style(style.icon.clone())
                .contained()
                .with_style(style.container)
        })
        .with_cursor_style(CursorStyle::PointingHand)
        .on_click(MouseButton::Left, |_, this: &mut Self, cx| {
            if let Some(active_editor) = this.active_editor() {
                active_editor.update(cx, |editor, cx| editor.split(&Default::default(), cx));
            }
        })
        .with_tooltip::<Split>(
            1,
            "Split Message",
            Some(Box::new(Split)),
            tooltip_style,
            cx,
        )
    }

    fn render_assist_button(cx: &mut ViewContext<Self>) -> impl Element<Self> {
        let theme = theme::current(cx);
        let tooltip_style = theme::current(cx).tooltip.clone();
        MouseEventHandler::new::<Assist, _>(0, cx, |state, _| {
            let style = theme.assistant.assist_button.style_for(state);
            Svg::for_style(style.icon.clone())
                .contained()
                .with_style(style.container)
        })
        .with_cursor_style(CursorStyle::PointingHand)
        .on_click(MouseButton::Left, |_, this: &mut Self, cx| {
            if let Some(active_editor) = this.active_editor() {
                active_editor.update(cx, |editor, cx| editor.assist(&Default::default(), cx));
            }
        })
        .with_tooltip::<Assist>(1, "Assist", Some(Box::new(Assist)), tooltip_style, cx)
    }

    fn render_quote_button(cx: &mut ViewContext<Self>) -> impl Element<Self> {
        let theme = theme::current(cx);
        let tooltip_style = theme::current(cx).tooltip.clone();
        MouseEventHandler::new::<QuoteSelection, _>(0, cx, |state, _| {
            let style = theme.assistant.quote_button.style_for(state);
            Svg::for_style(style.icon.clone())
                .contained()
                .with_style(style.container)
        })
        .with_cursor_style(CursorStyle::PointingHand)
        .on_click(MouseButton::Left, |_, this: &mut Self, cx| {
            if let Some(workspace) = this.workspace.upgrade(cx) {
                cx.window_context().defer(move |cx| {
                    workspace.update(cx, |workspace, cx| {
                        ConversationEditor::quote_selection(workspace, &Default::default(), cx)
                    });
                });
            }
        })
        .with_tooltip::<QuoteSelection>(
            1,
            "Quote Selection",
            Some(Box::new(QuoteSelection)),
            tooltip_style,
            cx,
        )
    }

    fn render_plus_button(cx: &mut ViewContext<Self>) -> impl Element<Self> {
        let theme = theme::current(cx);
        let tooltip_style = theme::current(cx).tooltip.clone();
        MouseEventHandler::new::<NewConversation, _>(0, cx, |state, _| {
            let style = theme.assistant.plus_button.style_for(state);
            Svg::for_style(style.icon.clone())
                .contained()
                .with_style(style.container)
        })
        .with_cursor_style(CursorStyle::PointingHand)
        .on_click(MouseButton::Left, |_, this: &mut Self, cx| {
            this.new_conversation(cx);
        })
        .with_tooltip::<NewConversation>(
            1,
            "New Conversation",
            Some(Box::new(NewConversation)),
            tooltip_style,
            cx,
        )
    }

    fn render_zoom_button(&self, cx: &mut ViewContext<Self>) -> impl Element<Self> {
        enum ToggleZoomButton {}

        let theme = theme::current(cx);
        let tooltip_style = theme::current(cx).tooltip.clone();
        let style = if self.zoomed {
            &theme.assistant.zoom_out_button
        } else {
            &theme.assistant.zoom_in_button
        };

        MouseEventHandler::new::<ToggleZoomButton, _>(0, cx, |state, _| {
            let style = style.style_for(state);
            Svg::for_style(style.icon.clone())
                .contained()
                .with_style(style.container)
        })
        .with_cursor_style(CursorStyle::PointingHand)
        .on_click(MouseButton::Left, |_, this, cx| {
            this.toggle_zoom(&ToggleZoom, cx);
        })
        .with_tooltip::<ToggleZoom>(
            0,
            if self.zoomed { "Zoom Out" } else { "Zoom In" },
            Some(Box::new(ToggleZoom)),
            tooltip_style,
            cx,
        )
    }

    fn render_saved_conversation(
        &mut self,
        index: usize,
        cx: &mut ViewContext<Self>,
    ) -> impl Element<Self> {
        let conversation = &self.saved_conversations[index];
        let path = conversation.path.clone();
        MouseEventHandler::new::<SavedConversationMetadata, _>(index, cx, move |state, cx| {
            let style = &theme::current(cx).assistant.saved_conversation;
            Flex::row()
                .with_child(
                    Label::new(
                        conversation.mtime.format("%F %I:%M%p").to_string(),
                        style.saved_at.text.clone(),
                    )
                    .aligned()
                    .contained()
                    .with_style(style.saved_at.container),
                )
                .with_child(
                    Label::new(conversation.title.clone(), style.title.text.clone())
                        .aligned()
                        .contained()
                        .with_style(style.title.container),
                )
                .contained()
                .with_style(*style.container.style_for(state))
        })
        .with_cursor_style(CursorStyle::PointingHand)
        .on_click(MouseButton::Left, move |_, this, cx| {
            this.open_conversation(path.clone(), cx)
                .detach_and_log_err(cx)
        })
    }

    fn open_conversation(&mut self, path: PathBuf, cx: &mut ViewContext<Self>) -> Task<Result<()>> {
        if let Some(ix) = self.editor_index_for_path(&path, cx) {
            self.set_active_editor_index(Some(ix), cx);
            return Task::ready(Ok(()));
        }

        let fs = self.fs.clone();
        let workspace = self.workspace.clone();
        let api_key = self.api_key.clone();
        let languages = self.languages.clone();
        cx.spawn(|this, mut cx| async move {
            let saved_conversation = fs.load(&path).await?;
            let saved_conversation = serde_json::from_str(&saved_conversation)?;
            let conversation = cx.add_model(|cx| {
                Conversation::deserialize(saved_conversation, path.clone(), api_key, languages, cx)
            });
            this.update(&mut cx, |this, cx| {
                // If, by the time we've loaded the conversation, the user has already opened
                // the same conversation, we don't want to open it again.
                if let Some(ix) = this.editor_index_for_path(&path, cx) {
                    this.set_active_editor_index(Some(ix), cx);
                } else {
                    let editor = cx.add_view(|cx| {
                        ConversationEditor::for_conversation(conversation, fs, workspace, cx)
                    });
                    this.add_conversation(editor, cx);
                }
            })?;
            Ok(())
        })
    }

    fn editor_index_for_path(&self, path: &Path, cx: &AppContext) -> Option<usize> {
        self.editors
            .iter()
            .position(|editor| editor.read(cx).conversation.read(cx).path.as_deref() == Some(path))
    }

    fn load_api_key(&mut self, cx: &mut ViewContext<Self>) -> Option<String> {
        if self.api_key.borrow().is_none() && !self.has_read_credentials {
            self.has_read_credentials = true;
            let api_key = if let Ok(api_key) = env::var("OPENAI_API_KEY") {
                Some(api_key)
            } else if let Some((_, api_key)) = cx
                .platform()
                .read_credentials(OPENAI_API_URL)
                .log_err()
                .flatten()
            {
                String::from_utf8(api_key).log_err()
            } else {
                None
            };
            if let Some(api_key) = api_key {
                *self.api_key.borrow_mut() = Some(api_key);
            } else if self.api_key_editor.is_none() {
                self.api_key_editor = Some(build_api_key_editor(cx));
                cx.notify();
            }
        }

        self.api_key.borrow().clone()
    }
}

fn build_api_key_editor(cx: &mut ViewContext<AssistantPanel>) -> ViewHandle<Editor> {
    cx.add_view(|cx| {
        let mut editor = Editor::single_line(
            Some(Arc::new(|theme| theme.assistant.api_key_editor.clone())),
            cx,
        );
        editor.set_placeholder_text("sk-000000000000000000000000000000000000000000000000", cx);
        editor
    })
}

impl Entity for AssistantPanel {
    type Event = AssistantPanelEvent;
}

impl View for AssistantPanel {
    fn ui_name() -> &'static str {
        "AssistantPanel"
    }

    fn render(&mut self, cx: &mut ViewContext<Self>) -> AnyElement<Self> {
        let theme = &theme::current(cx);
        let style = &theme.assistant;
        if let Some(api_key_editor) = self.api_key_editor.as_ref() {
            Flex::column()
                .with_child(
                    Text::new(
                        "Paste your OpenAI API key and press Enter to use the assistant",
                        style.api_key_prompt.text.clone(),
                    )
                    .aligned(),
                )
                .with_child(
                    ChildView::new(api_key_editor, cx)
                        .contained()
                        .with_style(style.api_key_editor.container)
                        .aligned(),
                )
                .contained()
                .with_style(style.api_key_prompt.container)
                .aligned()
                .into_any()
        } else {
            let title = self.active_editor().map(|editor| {
                Label::new(editor.read(cx).title(cx), style.title.text.clone())
                    .contained()
                    .with_style(style.title.container)
                    .aligned()
                    .left()
                    .flex(1., false)
            });
            let mut header = Flex::row()
                .with_child(Self::render_hamburger_button(cx).aligned())
                .with_children(title);
            if self.has_focus {
                header.add_children(
                    self.render_editor_tools(cx)
                        .into_iter()
                        .map(|tool| tool.aligned().flex_float()),
                );
                header.add_child(Self::render_plus_button(cx).aligned().flex_float());
                header.add_child(self.render_zoom_button(cx).aligned());
            }

            Flex::column()
                .with_child(
                    header
                        .contained()
                        .with_style(theme.workspace.tab_bar.container)
                        .expanded()
                        .constrained()
                        .with_height(theme.workspace.tab_bar.height),
                )
                .with_children(if self.toolbar.read(cx).hidden() {
                    None
                } else {
                    Some(ChildView::new(&self.toolbar, cx).expanded())
                })
                .with_child(if let Some(editor) = self.active_editor() {
                    ChildView::new(editor, cx).flex(1., true).into_any()
                } else {
                    UniformList::new(
                        self.saved_conversations_list_state.clone(),
                        self.saved_conversations.len(),
                        cx,
                        |this, range, items, cx| {
                            for ix in range {
                                items.push(this.render_saved_conversation(ix, cx).into_any());
                            }
                        },
                    )
                    .flex(1., true)
                    .into_any()
                })
                .into_any()
        }
    }

    fn focus_in(&mut self, _: gpui::AnyViewHandle, cx: &mut ViewContext<Self>) {
        self.has_focus = true;
        self.toolbar
            .update(cx, |toolbar, cx| toolbar.focus_changed(true, cx));
        cx.notify();
        if cx.is_self_focused() {
            if let Some(editor) = self.active_editor() {
                cx.focus(editor);
            } else if let Some(api_key_editor) = self.api_key_editor.as_ref() {
                cx.focus(api_key_editor);
            }
        }
    }

    fn focus_out(&mut self, _: gpui::AnyViewHandle, cx: &mut ViewContext<Self>) {
        self.has_focus = false;
        self.toolbar
            .update(cx, |toolbar, cx| toolbar.focus_changed(false, cx));
        cx.notify();
    }
}

impl Panel for AssistantPanel {
    fn position(&self, cx: &WindowContext) -> DockPosition {
        match settings::get::<AssistantSettings>(cx).dock {
            AssistantDockPosition::Left => DockPosition::Left,
            AssistantDockPosition::Bottom => DockPosition::Bottom,
            AssistantDockPosition::Right => DockPosition::Right,
        }
    }

    fn position_is_valid(&self, _: DockPosition) -> bool {
        true
    }

    fn set_position(&mut self, position: DockPosition, cx: &mut ViewContext<Self>) {
        settings::update_settings_file::<AssistantSettings>(self.fs.clone(), cx, move |settings| {
            let dock = match position {
                DockPosition::Left => AssistantDockPosition::Left,
                DockPosition::Bottom => AssistantDockPosition::Bottom,
                DockPosition::Right => AssistantDockPosition::Right,
            };
            settings.dock = Some(dock);
        });
    }

    fn size(&self, cx: &WindowContext) -> f32 {
        let settings = settings::get::<AssistantSettings>(cx);
        match self.position(cx) {
            DockPosition::Left | DockPosition::Right => {
                self.width.unwrap_or_else(|| settings.default_width)
            }
            DockPosition::Bottom => self.height.unwrap_or_else(|| settings.default_height),
        }
    }

    fn set_size(&mut self, size: Option<f32>, cx: &mut ViewContext<Self>) {
        match self.position(cx) {
            DockPosition::Left | DockPosition::Right => self.width = size,
            DockPosition::Bottom => self.height = size,
        }
        cx.notify();
    }

    fn should_zoom_in_on_event(event: &AssistantPanelEvent) -> bool {
        matches!(event, AssistantPanelEvent::ZoomIn)
    }

    fn should_zoom_out_on_event(event: &AssistantPanelEvent) -> bool {
        matches!(event, AssistantPanelEvent::ZoomOut)
    }

    fn is_zoomed(&self, _: &WindowContext) -> bool {
        self.zoomed
    }

    fn set_zoomed(&mut self, zoomed: bool, cx: &mut ViewContext<Self>) {
        self.zoomed = zoomed;
        cx.notify();
    }

    fn set_active(&mut self, active: bool, cx: &mut ViewContext<Self>) {
        if active {
            self.load_api_key(cx);

            if self.editors.is_empty() {
                self.new_conversation(cx);
            }
        }
    }

    fn icon_path(&self, cx: &WindowContext) -> Option<&'static str> {
        settings::get::<AssistantSettings>(cx)
            .button
            .then(|| "icons/ai.svg")
    }

    fn icon_tooltip(&self) -> (String, Option<Box<dyn Action>>) {
        ("Assistant Panel".into(), Some(Box::new(ToggleFocus)))
    }

    fn should_change_position_on_event(event: &Self::Event) -> bool {
        matches!(event, AssistantPanelEvent::DockPositionChanged)
    }

    fn should_activate_on_event(_: &Self::Event) -> bool {
        false
    }

    fn should_close_on_event(event: &AssistantPanelEvent) -> bool {
        matches!(event, AssistantPanelEvent::Close)
    }

    fn has_focus(&self, _: &WindowContext) -> bool {
        self.has_focus
    }

    fn is_focus_event(event: &Self::Event) -> bool {
        matches!(event, AssistantPanelEvent::Focus)
    }
}

enum ConversationEvent {
    MessagesEdited,
    SummaryChanged,
    StreamedCompletion,
}

#[derive(Default)]
struct Summary {
    text: String,
    done: bool,
}

struct Conversation {
    id: Option<String>,
    buffer: ModelHandle<Buffer>,
    message_anchors: Vec<MessageAnchor>,
    messages_metadata: HashMap<MessageId, MessageMetadata>,
    next_message_id: MessageId,
    summary: Option<Summary>,
    pending_summary: Task<Option<()>>,
    completion_count: usize,
    pending_completions: Vec<PendingCompletion>,
    model: OpenAIModel,
    token_count: Option<usize>,
    max_token_count: usize,
    pending_token_count: Task<Option<()>>,
    api_key: Rc<RefCell<Option<String>>>,
    pending_save: Task<Result<()>>,
    path: Option<PathBuf>,
    _subscriptions: Vec<Subscription>,
}

impl Entity for Conversation {
    type Event = ConversationEvent;
}

impl Conversation {
    fn new(
        api_key: Rc<RefCell<Option<String>>>,
        language_registry: Arc<LanguageRegistry>,
        cx: &mut ModelContext<Self>,
    ) -> Self {
        let markdown = language_registry.language_for_name("Markdown");
        let buffer = cx.add_model(|cx| {
            let mut buffer = Buffer::new(0, cx.model_id() as u64, "");
            buffer.set_language_registry(language_registry);
            cx.spawn_weak(|buffer, mut cx| async move {
                let markdown = markdown.await?;
                let buffer = buffer
                    .upgrade(&cx)
                    .ok_or_else(|| anyhow!("buffer was dropped"))?;
                buffer.update(&mut cx, |buffer: &mut Buffer, cx| {
                    buffer.set_language(Some(markdown), cx)
                });
                anyhow::Ok(())
            })
            .detach_and_log_err(cx);
            buffer
        });

        let settings = settings::get::<AssistantSettings>(cx);
        let model = settings.default_open_ai_model.clone();

        let mut this = Self {
            id: Some(Uuid::new_v4().to_string()),
            message_anchors: Default::default(),
            messages_metadata: Default::default(),
            next_message_id: Default::default(),
            summary: None,
            pending_summary: Task::ready(None),
            completion_count: Default::default(),
            pending_completions: Default::default(),
            token_count: None,
            max_token_count: tiktoken_rs::model::get_context_size(&model.full_name()),
            pending_token_count: Task::ready(None),
            model: model.clone(),
            _subscriptions: vec![cx.subscribe(&buffer, Self::handle_buffer_event)],
            pending_save: Task::ready(Ok(())),
            path: None,
            api_key,
            buffer,
        };
        let message = MessageAnchor {
            id: MessageId(post_inc(&mut this.next_message_id.0)),
            start: language::Anchor::MIN,
        };
        this.message_anchors.push(message.clone());
        this.messages_metadata.insert(
            message.id,
            MessageMetadata {
                role: Role::User,
                sent_at: Local::now(),
                status: MessageStatus::Done,
            },
        );

        this.count_remaining_tokens(cx);
        this
    }

    fn serialize(&self, cx: &AppContext) -> SavedConversation {
        SavedConversation {
            id: self.id.clone(),
            zed: "conversation".into(),
            version: SavedConversation::VERSION.into(),
            text: self.buffer.read(cx).text(),
            message_metadata: self.messages_metadata.clone(),
            messages: self
                .messages(cx)
                .map(|message| SavedMessage {
                    id: message.id,
                    start: message.offset_range.start,
                })
                .collect(),
            summary: self
                .summary
                .as_ref()
                .map(|summary| summary.text.clone())
                .unwrap_or_default(),
            model: self.model.clone(),
        }
    }

    fn deserialize(
        saved_conversation: SavedConversation,
        path: PathBuf,
        api_key: Rc<RefCell<Option<String>>>,
        language_registry: Arc<LanguageRegistry>,
        cx: &mut ModelContext<Self>,
    ) -> Self {
        let id = match saved_conversation.id {
            Some(id) => Some(id),
            None => Some(Uuid::new_v4().to_string()),
        };
        let model = saved_conversation.model;
        let markdown = language_registry.language_for_name("Markdown");
        let mut message_anchors = Vec::new();
        let mut next_message_id = MessageId(0);
        let buffer = cx.add_model(|cx| {
            let mut buffer = Buffer::new(0, cx.model_id() as u64, saved_conversation.text);
            for message in saved_conversation.messages {
                message_anchors.push(MessageAnchor {
                    id: message.id,
                    start: buffer.anchor_before(message.start),
                });
                next_message_id = cmp::max(next_message_id, MessageId(message.id.0 + 1));
            }
            buffer.set_language_registry(language_registry);
            cx.spawn_weak(|buffer, mut cx| async move {
                let markdown = markdown.await?;
                let buffer = buffer
                    .upgrade(&cx)
                    .ok_or_else(|| anyhow!("buffer was dropped"))?;
                buffer.update(&mut cx, |buffer: &mut Buffer, cx| {
                    buffer.set_language(Some(markdown), cx)
                });
                anyhow::Ok(())
            })
            .detach_and_log_err(cx);
            buffer
        });

        let mut this = Self {
            id,
            message_anchors,
            messages_metadata: saved_conversation.message_metadata,
            next_message_id,
            summary: Some(Summary {
                text: saved_conversation.summary,
                done: true,
            }),
            pending_summary: Task::ready(None),
            completion_count: Default::default(),
            pending_completions: Default::default(),
            token_count: None,
            max_token_count: tiktoken_rs::model::get_context_size(&model.full_name()),
            pending_token_count: Task::ready(None),
            model,
            _subscriptions: vec![cx.subscribe(&buffer, Self::handle_buffer_event)],
            pending_save: Task::ready(Ok(())),
            path: Some(path),
            api_key,
            buffer,
        };
        this.count_remaining_tokens(cx);
        this
    }

    fn handle_buffer_event(
        &mut self,
        _: ModelHandle<Buffer>,
        event: &language::Event,
        cx: &mut ModelContext<Self>,
    ) {
        match event {
            language::Event::Edited => {
                self.count_remaining_tokens(cx);
                cx.emit(ConversationEvent::MessagesEdited);
            }
            _ => {}
        }
    }

    fn count_remaining_tokens(&mut self, cx: &mut ModelContext<Self>) {
        let messages = self
            .messages(cx)
            .into_iter()
            .filter_map(|message| {
                Some(tiktoken_rs::ChatCompletionRequestMessage {
                    role: match message.role {
                        Role::User => "user".into(),
                        Role::Assistant => "assistant".into(),
                        Role::System => "system".into(),
                    },
                    content: Some(
                        self.buffer
                            .read(cx)
                            .text_for_range(message.offset_range)
                            .collect(),
                    ),
                    name: None,
                    function_call: None,
                })
            })
            .collect::<Vec<_>>();
        let model = self.model.clone();
        self.pending_token_count = cx.spawn_weak(|this, mut cx| {
            async move {
                cx.background().timer(Duration::from_millis(200)).await;
                let token_count = cx
                    .background()
                    .spawn(async move {
                        tiktoken_rs::num_tokens_from_messages(&model.full_name(), &messages)
                    })
                    .await?;

                this.upgrade(&cx)
                    .ok_or_else(|| anyhow!("conversation was dropped"))?
                    .update(&mut cx, |this, cx| {
                        this.max_token_count =
                            tiktoken_rs::model::get_context_size(&this.model.full_name());
                        this.token_count = Some(token_count);
                        cx.notify()
                    });
                anyhow::Ok(())
            }
            .log_err()
        });
    }

    fn remaining_tokens(&self) -> Option<isize> {
        Some(self.max_token_count as isize - self.token_count? as isize)
    }

    fn set_model(&mut self, model: OpenAIModel, cx: &mut ModelContext<Self>) {
        self.model = model;
        self.count_remaining_tokens(cx);
        cx.notify();
    }

    fn assist(
        &mut self,
        selected_messages: HashSet<MessageId>,
        cx: &mut ModelContext<Self>,
    ) -> Vec<MessageAnchor> {
        let mut user_messages = Vec::new();

        let last_message_id = if let Some(last_message_id) =
            self.message_anchors.iter().rev().find_map(|message| {
                message
                    .start
                    .is_valid(self.buffer.read(cx))
                    .then_some(message.id)
            }) {
            last_message_id
        } else {
            return Default::default();
        };

        let mut should_assist = false;
        for selected_message_id in selected_messages {
            let selected_message_role =
                if let Some(metadata) = self.messages_metadata.get(&selected_message_id) {
                    metadata.role
                } else {
                    continue;
                };

            if selected_message_role == Role::Assistant {
                if let Some(user_message) = self.insert_message_after(
                    selected_message_id,
                    Role::User,
                    MessageStatus::Done,
                    cx,
                ) {
                    user_messages.push(user_message);
                }
            } else {
                should_assist = true;
            }
        }

        if should_assist {
            let Some(api_key) = self.api_key.borrow().clone() else {
                return Default::default();
            };

            let request = OpenAIRequest {
                model: self.model.full_name().to_string(),
                messages: self
                    .messages(cx)
                    .filter(|message| matches!(message.status, MessageStatus::Done))
                    .map(|message| message.to_open_ai_message(self.buffer.read(cx)))
                    .collect(),
                stream: true,
            };

            let stream = stream_completion(api_key, cx.background().clone(), request);
            let assistant_message = self
                .insert_message_after(last_message_id, Role::Assistant, MessageStatus::Pending, cx)
                .unwrap();

            // Queue up the user's next reply.
            let user_message = self
                .insert_message_after(assistant_message.id, Role::User, MessageStatus::Done, cx)
                .unwrap();
            user_messages.push(user_message);

            let task = cx.spawn_weak({
                |this, mut cx| async move {
                    let assistant_message_id = assistant_message.id;
                    let stream_completion = async {
                        let mut messages = stream.await?;

                        while let Some(message) = messages.next().await {
                            let mut message = message?;
                            if let Some(choice) = message.choices.pop() {
                                this.upgrade(&cx)
                                    .ok_or_else(|| anyhow!("conversation was dropped"))?
                                    .update(&mut cx, |this, cx| {
                                        let text: Arc<str> = choice.delta.content?.into();
                                        let message_ix =
                                            this.message_anchors.iter().position(|message| {
                                                message.id == assistant_message_id
                                            })?;
                                        this.buffer.update(cx, |buffer, cx| {
                                            let offset = this.message_anchors[message_ix + 1..]
                                                .iter()
                                                .find(|message| message.start.is_valid(buffer))
                                                .map_or(buffer.len(), |message| {
                                                    message
                                                        .start
                                                        .to_offset(buffer)
                                                        .saturating_sub(1)
                                                });
                                            buffer.edit([(offset..offset, text)], None, cx);
                                        });
                                        cx.emit(ConversationEvent::StreamedCompletion);

                                        Some(())
                                    });
                            }
                            smol::future::yield_now().await;
                        }

                        this.upgrade(&cx)
                            .ok_or_else(|| anyhow!("conversation was dropped"))?
                            .update(&mut cx, |this, cx| {
                                this.pending_completions
                                    .retain(|completion| completion.id != this.completion_count);
                                this.summarize(cx);
                            });

                        anyhow::Ok(())
                    };

                    let result = stream_completion.await;
                    if let Some(this) = this.upgrade(&cx) {
                        this.update(&mut cx, |this, cx| {
                            if let Some(metadata) =
                                this.messages_metadata.get_mut(&assistant_message.id)
                            {
                                match result {
                                    Ok(_) => {
                                        metadata.status = MessageStatus::Done;
                                    }
                                    Err(error) => {
                                        metadata.status =
                                            MessageStatus::Error(error.to_string().trim().into());
                                    }
                                }
                                cx.notify();
                            }
                        });
                    }
                }
            });

            self.pending_completions.push(PendingCompletion {
                id: post_inc(&mut self.completion_count),
                _task: task,
            });
        }

        user_messages
    }

    fn cancel_last_assist(&mut self) -> bool {
        self.pending_completions.pop().is_some()
    }

    fn cycle_message_roles(&mut self, ids: HashSet<MessageId>, cx: &mut ModelContext<Self>) {
        for id in ids {
            if let Some(metadata) = self.messages_metadata.get_mut(&id) {
                metadata.role.cycle();
                cx.emit(ConversationEvent::MessagesEdited);
                cx.notify();
            }
        }
    }

    fn insert_message_after(
        &mut self,
        message_id: MessageId,
        role: Role,
        status: MessageStatus,
        cx: &mut ModelContext<Self>,
    ) -> Option<MessageAnchor> {
        if let Some(prev_message_ix) = self
            .message_anchors
            .iter()
            .position(|message| message.id == message_id)
        {
            // Find the next valid message after the one we were given.
            let mut next_message_ix = prev_message_ix + 1;
            while let Some(next_message) = self.message_anchors.get(next_message_ix) {
                if next_message.start.is_valid(self.buffer.read(cx)) {
                    break;
                }
                next_message_ix += 1;
            }

            let start = self.buffer.update(cx, |buffer, cx| {
                let offset = self
                    .message_anchors
                    .get(next_message_ix)
                    .map_or(buffer.len(), |message| message.start.to_offset(buffer) - 1);
                buffer.edit([(offset..offset, "\n")], None, cx);
                buffer.anchor_before(offset + 1)
            });
            let message = MessageAnchor {
                id: MessageId(post_inc(&mut self.next_message_id.0)),
                start,
            };
            self.message_anchors
                .insert(next_message_ix, message.clone());
            self.messages_metadata.insert(
                message.id,
                MessageMetadata {
                    role,
                    sent_at: Local::now(),
                    status,
                },
            );
            cx.emit(ConversationEvent::MessagesEdited);
            Some(message)
        } else {
            None
        }
    }

    fn split_message(
        &mut self,
        range: Range<usize>,
        cx: &mut ModelContext<Self>,
    ) -> (Option<MessageAnchor>, Option<MessageAnchor>) {
        let start_message = self.message_for_offset(range.start, cx);
        let end_message = self.message_for_offset(range.end, cx);
        if let Some((start_message, end_message)) = start_message.zip(end_message) {
            // Prevent splitting when range spans multiple messages.
            if start_message.id != end_message.id {
                return (None, None);
            }

            let message = start_message;
            let role = message.role;
            let mut edited_buffer = false;

            let mut suffix_start = None;
            if range.start > message.offset_range.start && range.end < message.offset_range.end - 1
            {
                if self.buffer.read(cx).chars_at(range.end).next() == Some('\n') {
                    suffix_start = Some(range.end + 1);
                } else if self.buffer.read(cx).reversed_chars_at(range.end).next() == Some('\n') {
                    suffix_start = Some(range.end);
                }
            }

            let suffix = if let Some(suffix_start) = suffix_start {
                MessageAnchor {
                    id: MessageId(post_inc(&mut self.next_message_id.0)),
                    start: self.buffer.read(cx).anchor_before(suffix_start),
                }
            } else {
                self.buffer.update(cx, |buffer, cx| {
                    buffer.edit([(range.end..range.end, "\n")], None, cx);
                });
                edited_buffer = true;
                MessageAnchor {
                    id: MessageId(post_inc(&mut self.next_message_id.0)),
                    start: self.buffer.read(cx).anchor_before(range.end + 1),
                }
            };

            self.message_anchors
                .insert(message.index_range.end + 1, suffix.clone());
            self.messages_metadata.insert(
                suffix.id,
                MessageMetadata {
                    role,
                    sent_at: Local::now(),
                    status: MessageStatus::Done,
                },
            );

            let new_messages =
                if range.start == range.end || range.start == message.offset_range.start {
                    (None, Some(suffix))
                } else {
                    let mut prefix_end = None;
                    if range.start > message.offset_range.start
                        && range.end < message.offset_range.end - 1
                    {
                        if self.buffer.read(cx).chars_at(range.start).next() == Some('\n') {
                            prefix_end = Some(range.start + 1);
                        } else if self.buffer.read(cx).reversed_chars_at(range.start).next()
                            == Some('\n')
                        {
                            prefix_end = Some(range.start);
                        }
                    }

                    let selection = if let Some(prefix_end) = prefix_end {
                        cx.emit(ConversationEvent::MessagesEdited);
                        MessageAnchor {
                            id: MessageId(post_inc(&mut self.next_message_id.0)),
                            start: self.buffer.read(cx).anchor_before(prefix_end),
                        }
                    } else {
                        self.buffer.update(cx, |buffer, cx| {
                            buffer.edit([(range.start..range.start, "\n")], None, cx)
                        });
                        edited_buffer = true;
                        MessageAnchor {
                            id: MessageId(post_inc(&mut self.next_message_id.0)),
                            start: self.buffer.read(cx).anchor_before(range.end + 1),
                        }
                    };

                    self.message_anchors
                        .insert(message.index_range.end + 1, selection.clone());
                    self.messages_metadata.insert(
                        selection.id,
                        MessageMetadata {
                            role,
                            sent_at: Local::now(),
                            status: MessageStatus::Done,
                        },
                    );
                    (Some(selection), Some(suffix))
                };

            if !edited_buffer {
                cx.emit(ConversationEvent::MessagesEdited);
            }
            new_messages
        } else {
            (None, None)
        }
    }

    fn summarize(&mut self, cx: &mut ModelContext<Self>) {
        if self.message_anchors.len() >= 2 && self.summary.is_none() {
            let api_key = self.api_key.borrow().clone();
            if let Some(api_key) = api_key {
                let messages = self
                    .messages(cx)
                    .take(2)
                    .map(|message| message.to_open_ai_message(self.buffer.read(cx)))
                    .chain(Some(RequestMessage {
                        role: Role::User,
                        content:
                            "Summarize the conversation into a short title without punctuation"
                                .into(),
                    }));
                let request = OpenAIRequest {
                    model: self.model.full_name().to_string(),
                    messages: messages.collect(),
                    stream: true,
                };

                let stream = stream_completion(api_key, cx.background().clone(), request);
                self.pending_summary = cx.spawn(|this, mut cx| {
                    async move {
                        let mut messages = stream.await?;

                        while let Some(message) = messages.next().await {
                            let mut message = message?;
                            if let Some(choice) = message.choices.pop() {
                                let text = choice.delta.content.unwrap_or_default();
                                this.update(&mut cx, |this, cx| {
                                    this.summary
                                        .get_or_insert(Default::default())
                                        .text
                                        .push_str(&text);
                                    cx.emit(ConversationEvent::SummaryChanged);
                                });
                            }
                        }

                        this.update(&mut cx, |this, cx| {
                            if let Some(summary) = this.summary.as_mut() {
                                summary.done = true;
                                cx.emit(ConversationEvent::SummaryChanged);
                            }
                        });

                        anyhow::Ok(())
                    }
                    .log_err()
                });
            }
        }
    }

    fn message_for_offset(&self, offset: usize, cx: &AppContext) -> Option<Message> {
        self.messages_for_offsets([offset], cx).pop()
    }

    fn messages_for_offsets(
        &self,
        offsets: impl IntoIterator<Item = usize>,
        cx: &AppContext,
    ) -> Vec<Message> {
        let mut result = Vec::new();

        let mut messages = self.messages(cx).peekable();
        let mut offsets = offsets.into_iter().peekable();
        let mut current_message = messages.next();
        while let Some(offset) = offsets.next() {
            // Locate the message that contains the offset.
            while current_message.as_ref().map_or(false, |message| {
                !message.offset_range.contains(&offset) && messages.peek().is_some()
            }) {
                current_message = messages.next();
            }
            let Some(message) = current_message.as_ref() else {
                break;
            };

            // Skip offsets that are in the same message.
            while offsets.peek().map_or(false, |offset| {
                message.offset_range.contains(offset) || messages.peek().is_none()
            }) {
                offsets.next();
            }

            result.push(message.clone());
        }
        result
    }

    fn messages<'a>(&'a self, cx: &'a AppContext) -> impl 'a + Iterator<Item = Message> {
        let buffer = self.buffer.read(cx);
        let mut message_anchors = self.message_anchors.iter().enumerate().peekable();
        iter::from_fn(move || {
            while let Some((start_ix, message_anchor)) = message_anchors.next() {
                let metadata = self.messages_metadata.get(&message_anchor.id)?;
                let message_start = message_anchor.start.to_offset(buffer);
                let mut message_end = None;
                let mut end_ix = start_ix;
                while let Some((_, next_message)) = message_anchors.peek() {
                    if next_message.start.is_valid(buffer) {
                        message_end = Some(next_message.start);
                        break;
                    } else {
                        end_ix += 1;
                        message_anchors.next();
                    }
                }
                let message_end = message_end
                    .unwrap_or(language::Anchor::MAX)
                    .to_offset(buffer);
                return Some(Message {
                    index_range: start_ix..end_ix,
                    offset_range: message_start..message_end,
                    id: message_anchor.id,
                    anchor: message_anchor.start,
                    role: metadata.role,
                    sent_at: metadata.sent_at,
                    status: metadata.status.clone(),
                });
            }
            None
        })
    }

    fn save(
        &mut self,
        debounce: Option<Duration>,
        fs: Arc<dyn Fs>,
        cx: &mut ModelContext<Conversation>,
    ) {
        self.pending_save = cx.spawn(|this, mut cx| async move {
            if let Some(debounce) = debounce {
                cx.background().timer(debounce).await;
            }

            let (old_path, summary) = this.read_with(&cx, |this, _| {
                let path = this.path.clone();
                let summary = if let Some(summary) = this.summary.as_ref() {
                    if summary.done {
                        Some(summary.text.clone())
                    } else {
                        None
                    }
                } else {
                    None
                };
                (path, summary)
            });

            if let Some(summary) = summary {
                let conversation = this.read_with(&cx, |this, cx| this.serialize(cx));
                let path = if let Some(old_path) = old_path {
                    old_path
                } else {
                    let mut discriminant = 1;
                    let mut new_path;
                    loop {
                        new_path = CONVERSATIONS_DIR.join(&format!(
                            "{} - {}.zed.json",
                            summary.trim(),
                            discriminant
                        ));
                        if fs.is_file(&new_path).await {
                            discriminant += 1;
                        } else {
                            break;
                        }
                    }
                    new_path
                };

                fs.create_dir(CONVERSATIONS_DIR.as_ref()).await?;
                fs.atomic_write(path.clone(), serde_json::to_string(&conversation).unwrap())
                    .await?;
                this.update(&mut cx, |this, _| this.path = Some(path));
            }

            Ok(())
        });
    }
}

struct PendingCompletion {
    id: usize,
    _task: Task<()>,
}

enum ConversationEditorEvent {
    TabContentChanged,
}

#[derive(Copy, Clone, Debug, PartialEq)]
struct ScrollPosition {
    offset_before_cursor: Vector2F,
    cursor: Anchor,
}

struct ConversationEditor {
    conversation: ModelHandle<Conversation>,
    fs: Arc<dyn Fs>,
    workspace: WeakViewHandle<Workspace>,
    editor: ViewHandle<Editor>,
    blocks: HashSet<BlockId>,
    scroll_position: Option<ScrollPosition>,
    _subscriptions: Vec<Subscription>,
}

impl ConversationEditor {
    fn new(
        api_key: Rc<RefCell<Option<String>>>,
        language_registry: Arc<LanguageRegistry>,
        fs: Arc<dyn Fs>,
        workspace: WeakViewHandle<Workspace>,
        cx: &mut ViewContext<Self>,
    ) -> Self {
        let conversation = cx.add_model(|cx| Conversation::new(api_key, language_registry, cx));
        Self::for_conversation(conversation, fs, workspace, cx)
    }

    fn for_conversation(
        conversation: ModelHandle<Conversation>,
        fs: Arc<dyn Fs>,
        workspace: WeakViewHandle<Workspace>,
        cx: &mut ViewContext<Self>,
    ) -> Self {
        let editor = cx.add_view(|cx| {
            let mut editor = Editor::for_buffer(conversation.read(cx).buffer.clone(), None, cx);
            editor.set_soft_wrap_mode(SoftWrap::EditorWidth, cx);
            editor.set_show_gutter(false, cx);
            editor.set_show_wrap_guides(false, cx);
            editor
        });

        let _subscriptions = vec![
            cx.observe(&conversation, |_, _, cx| cx.notify()),
            cx.subscribe(&conversation, Self::handle_conversation_event),
            cx.subscribe(&editor, Self::handle_editor_event),
        ];

        let mut this = Self {
            conversation,
            editor,
            blocks: Default::default(),
            scroll_position: None,
            fs,
            workspace,
            _subscriptions,
        };
        this.update_message_headers(cx);
        this
    }

    fn assist(&mut self, _: &Assist, cx: &mut ViewContext<Self>) {
        report_assistant_event(
            self.workspace.clone(),
            self.conversation.read(cx).id.clone(),
            AssistantKind::Panel,
            cx,
        );

        let cursors = self.cursors(cx);

        let user_messages = self.conversation.update(cx, |conversation, cx| {
            let selected_messages = conversation
                .messages_for_offsets(cursors, cx)
                .into_iter()
                .map(|message| message.id)
                .collect();
            conversation.assist(selected_messages, cx)
        });
        let new_selections = user_messages
            .iter()
            .map(|message| {
                let cursor = message
                    .start
                    .to_offset(self.conversation.read(cx).buffer.read(cx));
                cursor..cursor
            })
            .collect::<Vec<_>>();
        if !new_selections.is_empty() {
            self.editor.update(cx, |editor, cx| {
                editor.change_selections(
                    Some(Autoscroll::Strategy(AutoscrollStrategy::Fit)),
                    cx,
                    |selections| selections.select_ranges(new_selections),
                );
            });
            // Avoid scrolling to the new cursor position so the assistant's output is stable.
            cx.defer(|this, _| this.scroll_position = None);
        }
    }

    fn cancel_last_assist(&mut self, _: &editor::Cancel, cx: &mut ViewContext<Self>) {
        if !self
            .conversation
            .update(cx, |conversation, _| conversation.cancel_last_assist())
        {
            cx.propagate_action();
        }
    }

    fn cycle_message_role(&mut self, _: &CycleMessageRole, cx: &mut ViewContext<Self>) {
        let cursors = self.cursors(cx);
        self.conversation.update(cx, |conversation, cx| {
            let messages = conversation
                .messages_for_offsets(cursors, cx)
                .into_iter()
                .map(|message| message.id)
                .collect();
            conversation.cycle_message_roles(messages, cx)
        });
    }

    fn cursors(&self, cx: &AppContext) -> Vec<usize> {
        let selections = self.editor.read(cx).selections.all::<usize>(cx);
        selections
            .into_iter()
            .map(|selection| selection.head())
            .collect()
    }

    fn handle_conversation_event(
        &mut self,
        _: ModelHandle<Conversation>,
        event: &ConversationEvent,
        cx: &mut ViewContext<Self>,
    ) {
        match event {
            ConversationEvent::MessagesEdited => {
                self.update_message_headers(cx);
                self.conversation.update(cx, |conversation, cx| {
                    conversation.save(Some(Duration::from_millis(500)), self.fs.clone(), cx);
                });
            }
            ConversationEvent::SummaryChanged => {
                cx.emit(ConversationEditorEvent::TabContentChanged);
                self.conversation.update(cx, |conversation, cx| {
                    conversation.save(None, self.fs.clone(), cx);
                });
            }
            ConversationEvent::StreamedCompletion => {
                self.editor.update(cx, |editor, cx| {
                    if let Some(scroll_position) = self.scroll_position {
                        let snapshot = editor.snapshot(cx);
                        let cursor_point = scroll_position.cursor.to_display_point(&snapshot);
                        let scroll_top =
                            cursor_point.row() as f32 - scroll_position.offset_before_cursor.y();
                        editor.set_scroll_position(
                            vec2f(scroll_position.offset_before_cursor.x(), scroll_top),
                            cx,
                        );
                    }
                });
            }
        }
    }

    fn handle_editor_event(
        &mut self,
        _: ViewHandle<Editor>,
        event: &editor::Event,
        cx: &mut ViewContext<Self>,
    ) {
        match event {
            editor::Event::ScrollPositionChanged { autoscroll, .. } => {
                let cursor_scroll_position = self.cursor_scroll_position(cx);
                if *autoscroll {
                    self.scroll_position = cursor_scroll_position;
                } else if self.scroll_position != cursor_scroll_position {
                    self.scroll_position = None;
                }
            }
            editor::Event::SelectionsChanged { .. } => {
                self.scroll_position = self.cursor_scroll_position(cx);
            }
            _ => {}
        }
    }

    fn cursor_scroll_position(&self, cx: &mut ViewContext<Self>) -> Option<ScrollPosition> {
        self.editor.update(cx, |editor, cx| {
            let snapshot = editor.snapshot(cx);
            let cursor = editor.selections.newest_anchor().head();
            let cursor_row = cursor.to_display_point(&snapshot.display_snapshot).row() as f32;
            let scroll_position = editor
                .scroll_manager
                .anchor()
                .scroll_position(&snapshot.display_snapshot);

            let scroll_bottom = scroll_position.y() + editor.visible_line_count().unwrap_or(0.);
            if (scroll_position.y()..scroll_bottom).contains(&cursor_row) {
                Some(ScrollPosition {
                    cursor,
                    offset_before_cursor: vec2f(
                        scroll_position.x(),
                        cursor_row - scroll_position.y(),
                    ),
                })
            } else {
                None
            }
        })
    }

    fn update_message_headers(&mut self, cx: &mut ViewContext<Self>) {
        self.editor.update(cx, |editor, cx| {
            let buffer = editor.buffer().read(cx).snapshot(cx);
            let excerpt_id = *buffer.as_singleton().unwrap().0;
            let old_blocks = std::mem::take(&mut self.blocks);
            let new_blocks = self
                .conversation
                .read(cx)
                .messages(cx)
                .map(|message| BlockProperties {
                    position: buffer.anchor_in_excerpt(excerpt_id, message.anchor),
                    height: 2,
                    style: BlockStyle::Sticky,
                    render: Arc::new({
                        let conversation = self.conversation.clone();
                        // let metadata = message.metadata.clone();
                        // let message = message.clone();
                        move |cx| {
                            enum Sender {}
                            enum ErrorTooltip {}

                            let theme = theme::current(cx);
                            let style = &theme.assistant;
                            let message_id = message.id;
                            let sender = MouseEventHandler::new::<Sender, _>(
                                message_id.0,
                                cx,
                                |state, _| match message.role {
                                    Role::User => {
                                        let style = style.user_sender.style_for(state);
                                        Label::new("You", style.text.clone())
                                            .contained()
                                            .with_style(style.container)
                                    }
                                    Role::Assistant => {
                                        let style = style.assistant_sender.style_for(state);
                                        Label::new("Assistant", style.text.clone())
                                            .contained()
                                            .with_style(style.container)
                                    }
                                    Role::System => {
                                        let style = style.system_sender.style_for(state);
                                        Label::new("System", style.text.clone())
                                            .contained()
                                            .with_style(style.container)
                                    }
                                },
                            )
                            .with_cursor_style(CursorStyle::PointingHand)
                            .on_down(MouseButton::Left, {
                                let conversation = conversation.clone();
                                move |_, _, cx| {
                                    conversation.update(cx, |conversation, cx| {
                                        conversation.cycle_message_roles(
                                            HashSet::from_iter(Some(message_id)),
                                            cx,
                                        )
                                    })
                                }
                            });

                            Flex::row()
                                .with_child(sender.aligned())
                                .with_child(
                                    Label::new(
                                        message.sent_at.format("%I:%M%P").to_string(),
                                        style.sent_at.text.clone(),
                                    )
                                    .contained()
                                    .with_style(style.sent_at.container)
                                    .aligned(),
                                )
                                .with_children(
                                    if let MessageStatus::Error(error) = &message.status {
                                        Some(
                                            Svg::new("icons/error.svg")
                                                .with_color(style.error_icon.color)
                                                .constrained()
                                                .with_width(style.error_icon.width)
                                                .contained()
                                                .with_style(style.error_icon.container)
                                                .with_tooltip::<ErrorTooltip>(
                                                    message_id.0,
                                                    error.to_string(),
                                                    None,
                                                    theme.tooltip.clone(),
                                                    cx,
                                                )
                                                .aligned(),
                                        )
                                    } else {
                                        None
                                    },
                                )
                                .aligned()
                                .left()
                                .contained()
                                .with_style(style.message_header)
                                .into_any()
                        }
                    }),
                    disposition: BlockDisposition::Above,
                })
                .collect::<Vec<_>>();

            editor.remove_blocks(old_blocks, None, cx);
            let ids = editor.insert_blocks(new_blocks, None, cx);
            self.blocks = HashSet::from_iter(ids);
        });
    }

    fn quote_selection(
        workspace: &mut Workspace,
        _: &QuoteSelection,
        cx: &mut ViewContext<Workspace>,
    ) {
        let Some(panel) = workspace.panel::<AssistantPanel>(cx) else {
            return;
        };
        let Some(editor) = workspace
            .active_item(cx)
            .and_then(|item| item.act_as::<Editor>(cx))
        else {
            return;
        };

        let text = editor.read_with(cx, |editor, cx| {
            let range = editor.selections.newest::<usize>(cx).range();
            let buffer = editor.buffer().read(cx).snapshot(cx);
            let start_language = buffer.language_at(range.start);
            let end_language = buffer.language_at(range.end);
            let language_name = if start_language == end_language {
                start_language.map(|language| language.name())
            } else {
                None
            };
            let language_name = language_name.as_deref().unwrap_or("").to_lowercase();

            let selected_text = buffer.text_for_range(range).collect::<String>();
            if selected_text.is_empty() {
                None
            } else {
                Some(if language_name == "markdown" {
                    selected_text
                        .lines()
                        .map(|line| format!("> {}", line))
                        .collect::<Vec<_>>()
                        .join("\n")
                } else {
                    format!("```{language_name}\n{selected_text}\n```")
                })
            }
        });

        // Activate the panel
        if !panel.read(cx).has_focus(cx) {
            workspace.toggle_panel_focus::<AssistantPanel>(cx);
        }

        if let Some(text) = text {
            panel.update(cx, |panel, cx| {
                let conversation = panel
                    .active_editor()
                    .cloned()
                    .unwrap_or_else(|| panel.new_conversation(cx));
                conversation.update(cx, |conversation, cx| {
                    conversation
                        .editor
                        .update(cx, |editor, cx| editor.insert(&text, cx))
                });
            });
        }
    }

    fn copy(&mut self, _: &editor::Copy, cx: &mut ViewContext<Self>) {
        let editor = self.editor.read(cx);
        let conversation = self.conversation.read(cx);
        if editor.selections.count() == 1 {
            let selection = editor.selections.newest::<usize>(cx);
            let mut copied_text = String::new();
            let mut spanned_messages = 0;
            for message in conversation.messages(cx) {
                if message.offset_range.start >= selection.range().end {
                    break;
                } else if message.offset_range.end >= selection.range().start {
                    let range = cmp::max(message.offset_range.start, selection.range().start)
                        ..cmp::min(message.offset_range.end, selection.range().end);
                    if !range.is_empty() {
                        spanned_messages += 1;
                        write!(&mut copied_text, "## {}\n\n", message.role).unwrap();
                        for chunk in conversation.buffer.read(cx).text_for_range(range) {
                            copied_text.push_str(&chunk);
                        }
                        copied_text.push('\n');
                    }
                }
            }

            if spanned_messages > 1 {
                cx.platform()
                    .write_to_clipboard(ClipboardItem::new(copied_text));
                return;
            }
        }

        cx.propagate_action();
    }

    fn split(&mut self, _: &Split, cx: &mut ViewContext<Self>) {
        self.conversation.update(cx, |conversation, cx| {
            let selections = self.editor.read(cx).selections.disjoint_anchors();
            for selection in selections.into_iter() {
                let buffer = self.editor.read(cx).buffer().read(cx).snapshot(cx);
                let range = selection
                    .map(|endpoint| endpoint.to_offset(&buffer))
                    .range();
                conversation.split_message(range, cx);
            }
        });
    }

    fn save(&mut self, _: &Save, cx: &mut ViewContext<Self>) {
        self.conversation.update(cx, |conversation, cx| {
            conversation.save(None, self.fs.clone(), cx)
        });
    }

    fn cycle_model(&mut self, cx: &mut ViewContext<Self>) {
        self.conversation.update(cx, |conversation, cx| {
            let new_model = conversation.model.cycle();
            conversation.set_model(new_model, cx);
        });
    }

    fn title(&self, cx: &AppContext) -> String {
        self.conversation
            .read(cx)
            .summary
            .as_ref()
            .map(|summary| summary.text.clone())
            .unwrap_or_else(|| "New Conversation".into())
    }

    fn render_current_model(
        &self,
        style: &AssistantStyle,
        cx: &mut ViewContext<Self>,
    ) -> impl Element<Self> {
        enum Model {}

        MouseEventHandler::new::<Model, _>(0, cx, |state, cx| {
            let style = style.model.style_for(state);
            let model_display_name = self.conversation.read(cx).model.short_name();
            Label::new(model_display_name, style.text.clone())
                .contained()
                .with_style(style.container)
        })
        .with_cursor_style(CursorStyle::PointingHand)
        .on_click(MouseButton::Left, |_, this, cx| this.cycle_model(cx))
    }

    fn render_remaining_tokens(
        &self,
        style: &AssistantStyle,
        cx: &mut ViewContext<Self>,
    ) -> Option<impl Element<Self>> {
        let remaining_tokens = self.conversation.read(cx).remaining_tokens()?;
        let remaining_tokens_style = if remaining_tokens <= 0 {
            &style.no_remaining_tokens
        } else if remaining_tokens <= 500 {
            &style.low_remaining_tokens
        } else {
            &style.remaining_tokens
        };
        Some(
            Label::new(
                remaining_tokens.to_string(),
                remaining_tokens_style.text.clone(),
            )
            .contained()
            .with_style(remaining_tokens_style.container),
        )
    }
}

impl Entity for ConversationEditor {
    type Event = ConversationEditorEvent;
}

impl View for ConversationEditor {
    fn ui_name() -> &'static str {
        "ConversationEditor"
    }

    fn render(&mut self, cx: &mut ViewContext<Self>) -> AnyElement<Self> {
        let theme = &theme::current(cx).assistant;
        Stack::new()
            .with_child(
                ChildView::new(&self.editor, cx)
                    .contained()
                    .with_style(theme.container),
            )
            .with_child(
                Flex::row()
                    .with_child(self.render_current_model(theme, cx))
                    .with_children(self.render_remaining_tokens(theme, cx))
                    .aligned()
                    .top()
                    .right(),
            )
            .into_any()
    }

    fn focus_in(&mut self, _: gpui::AnyViewHandle, cx: &mut ViewContext<Self>) {
        if cx.is_self_focused() {
            cx.focus(&self.editor);
        }
    }
}

#[derive(Clone, Debug)]
struct MessageAnchor {
    id: MessageId,
    start: language::Anchor,
}

#[derive(Clone, Debug)]
pub struct Message {
    offset_range: Range<usize>,
    index_range: Range<usize>,
    id: MessageId,
    anchor: language::Anchor,
    role: Role,
    sent_at: DateTime<Local>,
    status: MessageStatus,
}

impl Message {
    fn to_open_ai_message(&self, buffer: &Buffer) -> RequestMessage {
        let content = buffer
            .text_for_range(self.offset_range.clone())
            .collect::<String>();
        RequestMessage {
            role: self.role,
            content: content.trim_end().into(),
        }
    }
}

enum InlineAssistantEvent {
    Confirmed {
        prompt: String,
        include_conversation: bool,
        retrieve_context: bool,
    },
    Canceled,
    Dismissed,
    IncludeConversationToggled {
        include_conversation: bool,
    },
    RetrieveContextToggled {
        retrieve_context: bool,
    },
}

struct InlineAssistant {
    id: usize,
    prompt_editor: ViewHandle<Editor>,
    workspace: WeakViewHandle<Workspace>,
    confirmed: bool,
    has_focus: bool,
    include_conversation: bool,
    measurements: Rc<Cell<BlockMeasurements>>,
    prompt_history: VecDeque<String>,
    prompt_history_ix: Option<usize>,
    pending_prompt: String,
    codegen: ModelHandle<Codegen>,
    _subscriptions: Vec<Subscription>,
    retrieve_context: bool,
    semantic_index: Option<ModelHandle<SemanticIndex>>,
    semantic_permissioned: Option<bool>,
    project: WeakModelHandle<Project>,
    maintain_rate_limit: Option<Task<()>>,
}

impl Entity for InlineAssistant {
    type Event = InlineAssistantEvent;
}

impl View for InlineAssistant {
    fn ui_name() -> &'static str {
        "InlineAssistant"
    }

    fn render(&mut self, cx: &mut ViewContext<Self>) -> AnyElement<Self> {
        enum ErrorIcon {}
        let theme = theme::current(cx);

        Flex::row()
            .with_children([Flex::row()
                .with_child(
                    Button::action(ToggleIncludeConversation)
                        .with_tooltip("Include Conversation", theme.tooltip.clone())
                        .with_id(self.id)
                        .with_contents(theme::components::svg::Svg::new("icons/ai.svg"))
                        .toggleable(self.include_conversation)
                        .with_style(theme.assistant.inline.include_conversation.clone())
                        .element()
                        .aligned(),
                )
                .with_children(if SemanticIndex::enabled(cx) {
                    Some(
                        Button::action(ToggleRetrieveContext)
                            .with_tooltip("Retrieve Context", theme.tooltip.clone())
                            .with_id(self.id)
                            .with_contents(theme::components::svg::Svg::new(
                                "icons/magnifying_glass.svg",
                            ))
                            .toggleable(self.retrieve_context)
                            .with_style(theme.assistant.inline.retrieve_context.clone())
                            .element()
                            .aligned(),
                    )
                } else {
                    None
                })
                .with_children(if let Some(error) = self.codegen.read(cx).error() {
                    Some(
                        Svg::new("icons/error.svg")
                            .with_color(theme.assistant.error_icon.color)
                            .constrained()
                            .with_width(theme.assistant.error_icon.width)
                            .contained()
                            .with_style(theme.assistant.error_icon.container)
                            .with_tooltip::<ErrorIcon>(
                                self.id,
                                error.to_string(),
                                None,
                                theme.tooltip.clone(),
                                cx,
                            )
                            .aligned(),
                    )
                } else {
                    None
                })
                .aligned()
                .constrained()
                .dynamically({
                    let measurements = self.measurements.clone();
                    move |constraint, _, _| {
                        let measurements = measurements.get();
                        SizeConstraint {
                            min: vec2f(measurements.gutter_width, constraint.min.y()),
                            max: vec2f(measurements.gutter_width, constraint.max.y()),
                        }
                    }
                })])
            .with_child(Empty::new().constrained().dynamically({
                let measurements = self.measurements.clone();
                move |constraint, _, _| {
                    let measurements = measurements.get();
                    SizeConstraint {
                        min: vec2f(
                            measurements.anchor_x - measurements.gutter_width,
                            constraint.min.y(),
                        ),
                        max: vec2f(
                            measurements.anchor_x - measurements.gutter_width,
                            constraint.max.y(),
                        ),
                    }
                }
            }))
            .with_child(
                ChildView::new(&self.prompt_editor, cx)
                    .aligned()
                    .left()
                    .flex(1., true),
            )
            .with_children(if self.retrieve_context {
                Some(
                    Flex::row()
                        .with_children(self.retrieve_context_status(cx))
                        .flex(1., true)
                        .aligned(),
                )
            } else {
                None
            })
            .contained()
            .with_style(theme.assistant.inline.container)
            .into_any()
            .into_any()
    }

    fn focus_in(&mut self, _: gpui::AnyViewHandle, cx: &mut ViewContext<Self>) {
        cx.focus(&self.prompt_editor);
        self.has_focus = true;
    }

    fn focus_out(&mut self, _: gpui::AnyViewHandle, _: &mut ViewContext<Self>) {
        self.has_focus = false;
    }
}

impl InlineAssistant {
    fn new(
        id: usize,
        measurements: Rc<Cell<BlockMeasurements>>,
        include_conversation: bool,
        prompt_history: VecDeque<String>,
        codegen: ModelHandle<Codegen>,
        workspace: WeakViewHandle<Workspace>,
        cx: &mut ViewContext<Self>,
        retrieve_context: bool,
        semantic_index: Option<ModelHandle<SemanticIndex>>,
        project: ModelHandle<Project>,
    ) -> Self {
        let prompt_editor = cx.add_view(|cx| {
            let mut editor = Editor::single_line(
                Some(Arc::new(|theme| theme.assistant.inline.editor.clone())),
                cx,
            );
            let placeholder = match codegen.read(cx).kind() {
                CodegenKind::Transform { .. } => "Enter transformation prompt…",
                CodegenKind::Generate { .. } => "Enter generation prompt…",
            };
            editor.set_placeholder_text(placeholder, cx);
            editor
        });
        let mut subscriptions = vec![
            cx.observe(&codegen, Self::handle_codegen_changed),
            cx.subscribe(&prompt_editor, Self::handle_prompt_editor_events),
        ];

        if let Some(semantic_index) = semantic_index.clone() {
            subscriptions.push(cx.observe(&semantic_index, Self::semantic_index_changed));
        }

        let assistant = Self {
            id,
            prompt_editor,
            workspace,
            confirmed: false,
            has_focus: false,
            include_conversation,
            measurements,
            prompt_history,
            prompt_history_ix: None,
            pending_prompt: String::new(),
            codegen,
            _subscriptions: subscriptions,
            retrieve_context,
            semantic_permissioned: None,
            semantic_index,
            project: project.downgrade(),
            maintain_rate_limit: None,
        };

        assistant.index_project(cx).log_err();

        assistant
    }

    fn semantic_permissioned(&self, cx: &mut ViewContext<Self>) -> Task<Result<bool>> {
        if let Some(value) = self.semantic_permissioned {
            return Task::ready(Ok(value));
        }

        let Some(project) = self.project.upgrade(cx) else {
            return Task::ready(Err(anyhow!("project was dropped")));
        };

        self.semantic_index
            .as_ref()
            .map(|semantic| {
                semantic.update(cx, |this, cx| this.project_previously_indexed(&project, cx))
            })
            .unwrap_or(Task::ready(Ok(false)))
    }

    fn handle_prompt_editor_events(
        &mut self,
        _: ViewHandle<Editor>,
        event: &editor::Event,
        cx: &mut ViewContext<Self>,
    ) {
        if let editor::Event::Edited = event {
            self.pending_prompt = self.prompt_editor.read(cx).text(cx);
            cx.notify();
        }
    }

    fn semantic_index_changed(
        &mut self,
        semantic_index: ModelHandle<SemanticIndex>,
        cx: &mut ViewContext<Self>,
    ) {
        let Some(project) = self.project.upgrade(cx) else {
            return;
        };

        let status = semantic_index.read(cx).status(&project);
        match status {
            SemanticIndexStatus::Indexing {
                rate_limit_expiry: Some(_),
                ..
            } => {
                if self.maintain_rate_limit.is_none() {
                    self.maintain_rate_limit = Some(cx.spawn(|this, mut cx| async move {
                        loop {
                            cx.background().timer(Duration::from_secs(1)).await;
                            this.update(&mut cx, |_, cx| cx.notify()).log_err();
                        }
                    }));
                }
                return;
            }
            _ => {
                self.maintain_rate_limit = None;
            }
        }
    }

    fn handle_codegen_changed(&mut self, _: ModelHandle<Codegen>, cx: &mut ViewContext<Self>) {
        let is_read_only = !self.codegen.read(cx).idle();
        self.prompt_editor.update(cx, |editor, cx| {
            let was_read_only = editor.read_only();
            if was_read_only != is_read_only {
                if is_read_only {
                    editor.set_read_only(true);
                    editor.set_field_editor_style(
                        Some(Arc::new(|theme| {
                            theme.assistant.inline.disabled_editor.clone()
                        })),
                        cx,
                    );
                } else {
                    self.confirmed = false;
                    editor.set_read_only(false);
                    editor.set_field_editor_style(
                        Some(Arc::new(|theme| theme.assistant.inline.editor.clone())),
                        cx,
                    );
                }
            }
        });
        cx.notify();
    }

    fn cancel(&mut self, _: &editor::Cancel, cx: &mut ViewContext<Self>) {
        cx.emit(InlineAssistantEvent::Canceled);
    }

    fn confirm(&mut self, _: &menu::Confirm, cx: &mut ViewContext<Self>) {
        if self.confirmed {
            cx.emit(InlineAssistantEvent::Dismissed);
        } else {
            report_assistant_event(self.workspace.clone(), None, AssistantKind::Inline, cx);

            let prompt = self.prompt_editor.read(cx).text(cx);
            self.prompt_editor.update(cx, |editor, cx| {
                editor.set_read_only(true);
                editor.set_field_editor_style(
                    Some(Arc::new(|theme| {
                        theme.assistant.inline.disabled_editor.clone()
                    })),
                    cx,
                );
            });
            cx.emit(InlineAssistantEvent::Confirmed {
                prompt,
                include_conversation: self.include_conversation,
                retrieve_context: self.retrieve_context,
            });
            self.confirmed = true;
            cx.notify();
        }
    }

    fn toggle_retrieve_context(&mut self, _: &ToggleRetrieveContext, cx: &mut ViewContext<Self>) {
        let semantic_permissioned = self.semantic_permissioned(cx);

        let Some(project) = self.project.upgrade(cx) else {
            return;
        };

        let project_name = project
            .read(cx)
            .worktree_root_names(cx)
            .collect::<Vec<&str>>()
            .join("/");
        let is_plural = project_name.chars().filter(|letter| *letter == '/').count() > 0;
        let prompt_text = format!("Would you like to index the '{}' project{} for context retrieval? This requires sending code to the OpenAI API", project_name,
            if is_plural {
                "s"
            } else {""});

        cx.spawn(|this, mut cx| async move {
            // If Necessary prompt user
            if !semantic_permissioned.await.unwrap_or(false) {
                let mut answer = this.update(&mut cx, |_, cx| {
                    cx.prompt(
                        PromptLevel::Info,
                        prompt_text.as_str(),
                        &["Continue", "Cancel"],
                    )
                })?;

                if answer.next().await == Some(0) {
                    this.update(&mut cx, |this, _| {
                        this.semantic_permissioned = Some(true);
                    })?;
                } else {
                    return anyhow::Ok(());
                }
            }

            // If permissioned, update context appropriately
            this.update(&mut cx, |this, cx| {
                this.retrieve_context = !this.retrieve_context;

                cx.emit(InlineAssistantEvent::RetrieveContextToggled {
                    retrieve_context: this.retrieve_context,
                });

                if this.retrieve_context {
                    this.index_project(cx).log_err();
                }

                cx.notify();
            })?;

            anyhow::Ok(())
        })
        .detach_and_log_err(cx);
    }

    fn index_project(&self, cx: &mut ViewContext<Self>) -> anyhow::Result<()> {
        let Some(project) = self.project.upgrade(cx) else {
            return Err(anyhow!("project was dropped!"));
        };

        let semantic_permissioned = self.semantic_permissioned(cx);
        if let Some(semantic_index) = SemanticIndex::global(cx) {
            cx.spawn(|_, mut cx| async move {
                // This has to be updated to accomodate for semantic_permissions
                if semantic_permissioned.await.unwrap_or(false) {
                    semantic_index
                        .update(&mut cx, |index, cx| index.index_project(project, cx))
                        .await
                } else {
                    Err(anyhow!("project is not permissioned for semantic indexing"))
                }
            })
            .detach_and_log_err(cx);
        }

        anyhow::Ok(())
    }

    fn retrieve_context_status(
        &self,
        cx: &mut ViewContext<Self>,
    ) -> Option<AnyElement<InlineAssistant>> {
        enum ContextStatusIcon {}

        let Some(project) = self.project.upgrade(cx) else {
            return None;
        };

        if let Some(semantic_index) = SemanticIndex::global(cx) {
            let status = semantic_index.update(cx, |index, _| index.status(&project));
            let theme = theme::current(cx);
            match status {
                SemanticIndexStatus::NotAuthenticated {} => Some(
                    Svg::new("icons/error.svg")
                        .with_color(theme.assistant.error_icon.color)
                        .constrained()
                        .with_width(theme.assistant.error_icon.width)
                        .contained()
                        .with_style(theme.assistant.error_icon.container)
                        .with_tooltip::<ContextStatusIcon>(
                            self.id,
                            "Not Authenticated. Please ensure you have a valid 'OPENAI_API_KEY' in your environment variables.",
                            None,
                            theme.tooltip.clone(),
                            cx,
                        )
                        .aligned()
                        .into_any(),
                ),
                SemanticIndexStatus::NotIndexed {} => Some(
                    Svg::new("icons/error.svg")
                        .with_color(theme.assistant.inline.context_status.error_icon.color)
                        .constrained()
                        .with_width(theme.assistant.inline.context_status.error_icon.width)
                        .contained()
                        .with_style(theme.assistant.inline.context_status.error_icon.container)
                        .with_tooltip::<ContextStatusIcon>(
                            self.id,
                            "Not Indexed",
                            None,
                            theme.tooltip.clone(),
                            cx,
                        )
                        .aligned()
                        .into_any(),
                ),
                SemanticIndexStatus::Indexing {
                    remaining_files,
                    rate_limit_expiry,
                } => {

                    let mut status_text = if remaining_files == 0 {
                        "Indexing...".to_string()
                    } else {
                        format!("Remaining files to index: {remaining_files}")
                    };

                    if let Some(rate_limit_expiry) = rate_limit_expiry {
                        let remaining_seconds = rate_limit_expiry.duration_since(Instant::now());
                        if remaining_seconds > Duration::from_secs(0) && remaining_files > 0 {
                            write!(
                                status_text,
                                " (rate limit expires in {}s)",
                                remaining_seconds.as_secs()
                            )
                            .unwrap();
                        }
                    }
                    Some(
                        Svg::new("icons/bolt.svg")
                            .with_color(theme.assistant.inline.context_status.in_progress_icon.color)
                            .constrained()
                            .with_width(theme.assistant.inline.context_status.in_progress_icon.width)
                            .contained()
                            .with_style(theme.assistant.inline.context_status.in_progress_icon.container)
                            .with_tooltip::<ContextStatusIcon>(
                                self.id,
                                status_text,
                                None,
                                theme.tooltip.clone(),
                                cx,
                            )
                            .aligned()
                            .into_any(),
                    )
                }
                SemanticIndexStatus::Indexed {} => Some(
                    Svg::new("icons/circle_check.svg")
                        .with_color(theme.assistant.inline.context_status.complete_icon.color)
                        .constrained()
                        .with_width(theme.assistant.inline.context_status.complete_icon.width)
                        .contained()
                        .with_style(theme.assistant.inline.context_status.complete_icon.container)
                        .with_tooltip::<ContextStatusIcon>(
                            self.id,
                            "Indexing Complete",
                            None,
                            theme.tooltip.clone(),
                            cx,
                        )
                        .aligned()
                        .into_any(),
                ),
            }
        } else {
            None
        }
    }

    // fn retrieve_context_status(&self, cx: &mut ViewContext<Self>) -> String {
    //     let project = self.project.clone();
    //     if let Some(semantic_index) = self.semantic_index.clone() {
    //         let status = semantic_index.update(cx, |index, cx| index.status(&project));
    //         return match status {
    //             // This theoretically shouldnt be a valid code path
    //             // As the inline assistant cant be launched without an API key
    //             // We keep it here for safety
    //             semantic_index::SemanticIndexStatus::NotAuthenticated => {
    //                 "Not Authenticated!\nPlease ensure you have an `OPENAI_API_KEY` in your environment variables.".to_string()
    //             }
    //             semantic_index::SemanticIndexStatus::Indexed => {
    //                 "Indexing Complete!".to_string()
    //             }
    //             semantic_index::SemanticIndexStatus::Indexing { remaining_files, rate_limit_expiry } => {

    //                 let mut status = format!("Remaining files to index for Context Retrieval: {remaining_files}");

    //                 if let Some(rate_limit_expiry) = rate_limit_expiry {
    //                     let remaining_seconds =
    //                             rate_limit_expiry.duration_since(Instant::now());
    //                     if remaining_seconds > Duration::from_secs(0) {
    //                         write!(status, " (rate limit resets in {}s)", remaining_seconds.as_secs()).unwrap();
    //                     }
    //                 }
    //                 status
    //             }
    //             semantic_index::SemanticIndexStatus::NotIndexed => {
    //                 "Not Indexed for Context Retrieval".to_string()
    //             }
    //         };
    //     }

    //     "".to_string()
    // }

    fn toggle_include_conversation(
        &mut self,
        _: &ToggleIncludeConversation,
        cx: &mut ViewContext<Self>,
    ) {
        self.include_conversation = !self.include_conversation;
        cx.emit(InlineAssistantEvent::IncludeConversationToggled {
            include_conversation: self.include_conversation,
        });
        cx.notify();
    }

    fn move_up(&mut self, _: &MoveUp, cx: &mut ViewContext<Self>) {
        if let Some(ix) = self.prompt_history_ix {
            if ix > 0 {
                self.prompt_history_ix = Some(ix - 1);
                let prompt = self.prompt_history[ix - 1].clone();
                self.set_prompt(&prompt, cx);
            }
        } else if !self.prompt_history.is_empty() {
            self.prompt_history_ix = Some(self.prompt_history.len() - 1);
            let prompt = self.prompt_history[self.prompt_history.len() - 1].clone();
            self.set_prompt(&prompt, cx);
        }
    }

    fn move_down(&mut self, _: &MoveDown, cx: &mut ViewContext<Self>) {
        if let Some(ix) = self.prompt_history_ix {
            if ix < self.prompt_history.len() - 1 {
                self.prompt_history_ix = Some(ix + 1);
                let prompt = self.prompt_history[ix + 1].clone();
                self.set_prompt(&prompt, cx);
            } else {
                self.prompt_history_ix = None;
                let pending_prompt = self.pending_prompt.clone();
                self.set_prompt(&pending_prompt, cx);
            }
        }
    }

    fn set_prompt(&mut self, prompt: &str, cx: &mut ViewContext<Self>) {
        self.prompt_editor.update(cx, |editor, cx| {
            editor.buffer().update(cx, |buffer, cx| {
                let len = buffer.len(cx);
                buffer.edit([(0..len, prompt)], None, cx);
            });
        });
    }
}

// This wouldn't need to exist if we could pass parameters when rendering child views.
#[derive(Copy, Clone, Default)]
struct BlockMeasurements {
    anchor_x: f32,
    gutter_width: f32,
}

struct PendingInlineAssist {
    editor: WeakViewHandle<Editor>,
    inline_assistant: Option<(BlockId, ViewHandle<InlineAssistant>)>,
    codegen: ModelHandle<Codegen>,
    _subscriptions: Vec<Subscription>,
    project: WeakModelHandle<Project>,
}

fn merge_ranges(ranges: &mut Vec<Range<Anchor>>, buffer: &MultiBufferSnapshot) {
    ranges.sort_unstable_by(|a, b| {
        a.start
            .cmp(&b.start, buffer)
            .then_with(|| b.end.cmp(&a.end, buffer))
    });

    let mut ix = 0;
    while ix + 1 < ranges.len() {
        let b = ranges[ix + 1].clone();
        let a = &mut ranges[ix];
        if a.end.cmp(&b.start, buffer).is_gt() {
            if a.end.cmp(&b.end, buffer).is_lt() {
                a.end = b.end;
            }
            ranges.remove(ix + 1);
        } else {
            ix += 1;
        }
    }
}

#[cfg(test)]
mod tests {
    use super::*;
    use crate::MessageId;
    use gpui::AppContext;

    #[gpui::test]
    fn test_inserting_and_removing_messages(cx: &mut AppContext) {
        cx.set_global(SettingsStore::test(cx));
        init(cx);
        let registry = Arc::new(LanguageRegistry::test());
        let conversation = cx.add_model(|cx| Conversation::new(Default::default(), registry, cx));
        let buffer = conversation.read(cx).buffer.clone();

        let message_1 = conversation.read(cx).message_anchors[0].clone();
        assert_eq!(
            messages(&conversation, cx),
            vec![(message_1.id, Role::User, 0..0)]
        );

        let message_2 = conversation.update(cx, |conversation, cx| {
            conversation
                .insert_message_after(message_1.id, Role::Assistant, MessageStatus::Done, cx)
                .unwrap()
        });
        assert_eq!(
            messages(&conversation, cx),
            vec![
                (message_1.id, Role::User, 0..1),
                (message_2.id, Role::Assistant, 1..1)
            ]
        );

        buffer.update(cx, |buffer, cx| {
            buffer.edit([(0..0, "1"), (1..1, "2")], None, cx)
        });
        assert_eq!(
            messages(&conversation, cx),
            vec![
                (message_1.id, Role::User, 0..2),
                (message_2.id, Role::Assistant, 2..3)
            ]
        );

        let message_3 = conversation.update(cx, |conversation, cx| {
            conversation
                .insert_message_after(message_2.id, Role::User, MessageStatus::Done, cx)
                .unwrap()
        });
        assert_eq!(
            messages(&conversation, cx),
            vec![
                (message_1.id, Role::User, 0..2),
                (message_2.id, Role::Assistant, 2..4),
                (message_3.id, Role::User, 4..4)
            ]
        );

        let message_4 = conversation.update(cx, |conversation, cx| {
            conversation
                .insert_message_after(message_2.id, Role::User, MessageStatus::Done, cx)
                .unwrap()
        });
        assert_eq!(
            messages(&conversation, cx),
            vec![
                (message_1.id, Role::User, 0..2),
                (message_2.id, Role::Assistant, 2..4),
                (message_4.id, Role::User, 4..5),
                (message_3.id, Role::User, 5..5),
            ]
        );

        buffer.update(cx, |buffer, cx| {
            buffer.edit([(4..4, "C"), (5..5, "D")], None, cx)
        });
        assert_eq!(
            messages(&conversation, cx),
            vec![
                (message_1.id, Role::User, 0..2),
                (message_2.id, Role::Assistant, 2..4),
                (message_4.id, Role::User, 4..6),
                (message_3.id, Role::User, 6..7),
            ]
        );

        // Deleting across message boundaries merges the messages.
        buffer.update(cx, |buffer, cx| buffer.edit([(1..4, "")], None, cx));
        assert_eq!(
            messages(&conversation, cx),
            vec![
                (message_1.id, Role::User, 0..3),
                (message_3.id, Role::User, 3..4),
            ]
        );

        // Undoing the deletion should also undo the merge.
        buffer.update(cx, |buffer, cx| buffer.undo(cx));
        assert_eq!(
            messages(&conversation, cx),
            vec![
                (message_1.id, Role::User, 0..2),
                (message_2.id, Role::Assistant, 2..4),
                (message_4.id, Role::User, 4..6),
                (message_3.id, Role::User, 6..7),
            ]
        );

        // Redoing the deletion should also redo the merge.
        buffer.update(cx, |buffer, cx| buffer.redo(cx));
        assert_eq!(
            messages(&conversation, cx),
            vec![
                (message_1.id, Role::User, 0..3),
                (message_3.id, Role::User, 3..4),
            ]
        );

        // Ensure we can still insert after a merged message.
        let message_5 = conversation.update(cx, |conversation, cx| {
            conversation
                .insert_message_after(message_1.id, Role::System, MessageStatus::Done, cx)
                .unwrap()
        });
        assert_eq!(
            messages(&conversation, cx),
            vec![
                (message_1.id, Role::User, 0..3),
                (message_5.id, Role::System, 3..4),
                (message_3.id, Role::User, 4..5)
            ]
        );
    }

    #[gpui::test]
    fn test_message_splitting(cx: &mut AppContext) {
        cx.set_global(SettingsStore::test(cx));
        init(cx);
        let registry = Arc::new(LanguageRegistry::test());
        let conversation = cx.add_model(|cx| Conversation::new(Default::default(), registry, cx));
        let buffer = conversation.read(cx).buffer.clone();

        let message_1 = conversation.read(cx).message_anchors[0].clone();
        assert_eq!(
            messages(&conversation, cx),
            vec![(message_1.id, Role::User, 0..0)]
        );

        buffer.update(cx, |buffer, cx| {
            buffer.edit([(0..0, "aaa\nbbb\nccc\nddd\n")], None, cx)
        });

        let (_, message_2) =
            conversation.update(cx, |conversation, cx| conversation.split_message(3..3, cx));
        let message_2 = message_2.unwrap();

        // We recycle newlines in the middle of a split message
        assert_eq!(buffer.read(cx).text(), "aaa\nbbb\nccc\nddd\n");
        assert_eq!(
            messages(&conversation, cx),
            vec![
                (message_1.id, Role::User, 0..4),
                (message_2.id, Role::User, 4..16),
            ]
        );

        let (_, message_3) =
            conversation.update(cx, |conversation, cx| conversation.split_message(3..3, cx));
        let message_3 = message_3.unwrap();

        // We don't recycle newlines at the end of a split message
        assert_eq!(buffer.read(cx).text(), "aaa\n\nbbb\nccc\nddd\n");
        assert_eq!(
            messages(&conversation, cx),
            vec![
                (message_1.id, Role::User, 0..4),
                (message_3.id, Role::User, 4..5),
                (message_2.id, Role::User, 5..17),
            ]
        );

        let (_, message_4) =
            conversation.update(cx, |conversation, cx| conversation.split_message(9..9, cx));
        let message_4 = message_4.unwrap();
        assert_eq!(buffer.read(cx).text(), "aaa\n\nbbb\nccc\nddd\n");
        assert_eq!(
            messages(&conversation, cx),
            vec![
                (message_1.id, Role::User, 0..4),
                (message_3.id, Role::User, 4..5),
                (message_2.id, Role::User, 5..9),
                (message_4.id, Role::User, 9..17),
            ]
        );

        let (_, message_5) =
            conversation.update(cx, |conversation, cx| conversation.split_message(9..9, cx));
        let message_5 = message_5.unwrap();
        assert_eq!(buffer.read(cx).text(), "aaa\n\nbbb\n\nccc\nddd\n");
        assert_eq!(
            messages(&conversation, cx),
            vec![
                (message_1.id, Role::User, 0..4),
                (message_3.id, Role::User, 4..5),
                (message_2.id, Role::User, 5..9),
                (message_4.id, Role::User, 9..10),
                (message_5.id, Role::User, 10..18),
            ]
        );

        let (message_6, message_7) = conversation.update(cx, |conversation, cx| {
            conversation.split_message(14..16, cx)
        });
        let message_6 = message_6.unwrap();
        let message_7 = message_7.unwrap();
        assert_eq!(buffer.read(cx).text(), "aaa\n\nbbb\n\nccc\ndd\nd\n");
        assert_eq!(
            messages(&conversation, cx),
            vec![
                (message_1.id, Role::User, 0..4),
                (message_3.id, Role::User, 4..5),
                (message_2.id, Role::User, 5..9),
                (message_4.id, Role::User, 9..10),
                (message_5.id, Role::User, 10..14),
                (message_6.id, Role::User, 14..17),
                (message_7.id, Role::User, 17..19),
            ]
        );
    }

    #[gpui::test]
    fn test_messages_for_offsets(cx: &mut AppContext) {
        cx.set_global(SettingsStore::test(cx));
        init(cx);
        let registry = Arc::new(LanguageRegistry::test());
        let conversation = cx.add_model(|cx| Conversation::new(Default::default(), registry, cx));
        let buffer = conversation.read(cx).buffer.clone();

        let message_1 = conversation.read(cx).message_anchors[0].clone();
        assert_eq!(
            messages(&conversation, cx),
            vec![(message_1.id, Role::User, 0..0)]
        );

        buffer.update(cx, |buffer, cx| buffer.edit([(0..0, "aaa")], None, cx));
        let message_2 = conversation
            .update(cx, |conversation, cx| {
                conversation.insert_message_after(message_1.id, Role::User, MessageStatus::Done, cx)
            })
            .unwrap();
        buffer.update(cx, |buffer, cx| buffer.edit([(4..4, "bbb")], None, cx));

        let message_3 = conversation
            .update(cx, |conversation, cx| {
                conversation.insert_message_after(message_2.id, Role::User, MessageStatus::Done, cx)
            })
            .unwrap();
        buffer.update(cx, |buffer, cx| buffer.edit([(8..8, "ccc")], None, cx));

        assert_eq!(buffer.read(cx).text(), "aaa\nbbb\nccc");
        assert_eq!(
            messages(&conversation, cx),
            vec![
                (message_1.id, Role::User, 0..4),
                (message_2.id, Role::User, 4..8),
                (message_3.id, Role::User, 8..11)
            ]
        );

        assert_eq!(
            message_ids_for_offsets(&conversation, &[0, 4, 9], cx),
            [message_1.id, message_2.id, message_3.id]
        );
        assert_eq!(
            message_ids_for_offsets(&conversation, &[0, 1, 11], cx),
            [message_1.id, message_3.id]
        );

        let message_4 = conversation
            .update(cx, |conversation, cx| {
                conversation.insert_message_after(message_3.id, Role::User, MessageStatus::Done, cx)
            })
            .unwrap();
        assert_eq!(buffer.read(cx).text(), "aaa\nbbb\nccc\n");
        assert_eq!(
            messages(&conversation, cx),
            vec![
                (message_1.id, Role::User, 0..4),
                (message_2.id, Role::User, 4..8),
                (message_3.id, Role::User, 8..12),
                (message_4.id, Role::User, 12..12)
            ]
        );
        assert_eq!(
            message_ids_for_offsets(&conversation, &[0, 4, 8, 12], cx),
            [message_1.id, message_2.id, message_3.id, message_4.id]
        );

        fn message_ids_for_offsets(
            conversation: &ModelHandle<Conversation>,
            offsets: &[usize],
            cx: &AppContext,
        ) -> Vec<MessageId> {
            conversation
                .read(cx)
                .messages_for_offsets(offsets.iter().copied(), cx)
                .into_iter()
                .map(|message| message.id)
                .collect()
        }
    }

    #[gpui::test]
    fn test_serialization(cx: &mut AppContext) {
        cx.set_global(SettingsStore::test(cx));
        init(cx);
        let registry = Arc::new(LanguageRegistry::test());
        let conversation =
            cx.add_model(|cx| Conversation::new(Default::default(), registry.clone(), cx));
        let buffer = conversation.read(cx).buffer.clone();
        let message_0 = conversation.read(cx).message_anchors[0].id;
        let message_1 = conversation.update(cx, |conversation, cx| {
            conversation
                .insert_message_after(message_0, Role::Assistant, MessageStatus::Done, cx)
                .unwrap()
        });
        let message_2 = conversation.update(cx, |conversation, cx| {
            conversation
                .insert_message_after(message_1.id, Role::System, MessageStatus::Done, cx)
                .unwrap()
        });
        buffer.update(cx, |buffer, cx| {
            buffer.edit([(0..0, "a"), (1..1, "b\nc")], None, cx);
            buffer.finalize_last_transaction();
        });
        let _message_3 = conversation.update(cx, |conversation, cx| {
            conversation
                .insert_message_after(message_2.id, Role::System, MessageStatus::Done, cx)
                .unwrap()
        });
        buffer.update(cx, |buffer, cx| buffer.undo(cx));
        assert_eq!(buffer.read(cx).text(), "a\nb\nc\n");
        assert_eq!(
            messages(&conversation, cx),
            [
                (message_0, Role::User, 0..2),
                (message_1.id, Role::Assistant, 2..6),
                (message_2.id, Role::System, 6..6),
            ]
        );

        let deserialized_conversation = cx.add_model(|cx| {
            Conversation::deserialize(
                conversation.read(cx).serialize(cx),
                Default::default(),
                Default::default(),
                registry.clone(),
                cx,
            )
        });
        let deserialized_buffer = deserialized_conversation.read(cx).buffer.clone();
        assert_eq!(deserialized_buffer.read(cx).text(), "a\nb\nc\n");
        assert_eq!(
            messages(&deserialized_conversation, cx),
            [
                (message_0, Role::User, 0..2),
                (message_1.id, Role::Assistant, 2..6),
                (message_2.id, Role::System, 6..6),
            ]
        );
    }

    fn messages(
        conversation: &ModelHandle<Conversation>,
        cx: &AppContext,
    ) -> Vec<(MessageId, Role, Range<usize>)> {
        conversation
            .read(cx)
            .messages(cx)
            .map(|message| (message.id, message.role, message.offset_range))
            .collect()
    }
}

fn report_assistant_event(
    workspace: WeakViewHandle<Workspace>,
    conversation_id: Option<String>,
    assistant_kind: AssistantKind,
    cx: &AppContext,
) {
    let Some(workspace) = workspace.upgrade(cx) else {
        return;
    };

    let client = workspace.read(cx).project().read(cx).client();
    let telemetry = client.telemetry();

    let model = settings::get::<AssistantSettings>(cx)
        .default_open_ai_model
        .clone();

    let event = ClickhouseEvent::Assistant {
        conversation_id,
        kind: assistant_kind,
        model: model.full_name(),
    };
    let telemetry_settings = *settings::get::<TelemetrySettings>(cx);

    telemetry.report_clickhouse_event(event, telemetry_settings)
}<|MERGE_RESOLUTION|>--- conflicted
+++ resolved
@@ -1,7 +1,7 @@
 use crate::{
     assistant_settings::{AssistantDockPosition, AssistantSettings, OpenAIModel},
     codegen::{self, Codegen, CodegenKind},
-    prompts::generate_content_prompt,
+    prompts::{generate_content_prompt, PromptCodeSnippet},
     MessageId, MessageMetadata, MessageStatus, Role, SavedConversation, SavedConversationMetadata,
     SavedMessage,
 };
@@ -649,7 +649,6 @@
         let codegen_kind = codegen.read(cx).kind().clone();
         let user_prompt = user_prompt.to_string();
 
-<<<<<<< HEAD
         let snippets = if retrieve_context {
             let Some(project) = project.upgrade(cx) else {
                 return;
@@ -669,12 +668,14 @@
             let snippets = cx.spawn(|_, cx| async move {
                 let mut snippets = Vec::new();
                 for result in search_results.await {
-                    snippets.push(result.buffer.read_with(&cx, |buffer, _| {
-                        buffer
-                            .snapshot()
-                            .text_for_range(result.range)
-                            .collect::<String>()
-                    }));
+                    snippets.push(PromptCodeSnippet::new(result, &cx));
+
+                    // snippets.push(result.buffer.read_with(&cx, |buffer, _| {
+                    //     buffer
+                    //         .snapshot()
+                    //         .text_for_range(result.range)
+                    //         .collect::<String>()
+                    // }));
                 }
                 snippets
             });
@@ -703,8 +704,6 @@
             )
         });
 
-=======
->>>>>>> cc335db9
         let mut messages = Vec::new();
         if let Some(conversation) = conversation {
             let conversation = conversation.read(cx);
@@ -716,11 +715,6 @@
             );
             model = conversation.model.clone();
         }
-
-        let prompt = cx.background().spawn(async move {
-            let language_name = language_name.as_deref();
-            generate_content_prompt(user_prompt, language_name, &buffer, range, codegen_kind)
-        });
 
         cx.spawn(|_, mut cx| async move {
             let prompt = prompt.await;
